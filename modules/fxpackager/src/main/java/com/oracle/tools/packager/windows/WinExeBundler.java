/*
 * Copyright (c) 2012, 2015, Oracle and/or its affiliates. All rights reserved.
 * DO NOT ALTER OR REMOVE COPYRIGHT NOTICES OR THIS FILE HEADER.
 *
 * This code is free software; you can redistribute it and/or modify it
 * under the terms of the GNU General Public License version 2 only, as
 * published by the Free Software Foundation.  Oracle designates this
 * particular file as subject to the "Classpath" exception as provided
 * by Oracle in the LICENSE file that accompanied this code.
 *
 * This code is distributed in the hope that it will be useful, but WITHOUT
 * ANY WARRANTY; without even the implied warranty of MERCHANTABILITY or
 * FITNESS FOR A PARTICULAR PURPOSE.  See the GNU General Public License
 * version 2 for more details (a copy is included in the LICENSE file that
 * accompanied this code).
 *
 * You should have received a copy of the GNU General Public License version
 * 2 along with this work; if not, write to the Free Software Foundation,
 * Inc., 51 Franklin St, Fifth Floor, Boston, MA 02110-1301 USA.
 *
 * Please contact Oracle, 500 Oracle Parkway, Redwood Shores, CA 94065 USA
 * or visit www.oracle.com if you need additional information or have any
 * questions.
 */

package com.oracle.tools.packager.windows;

import com.oracle.tools.packager.*;
import com.sun.javafx.tools.packager.bundlers.BundleParams;

import java.io.*;
import java.text.MessageFormat;
import java.util.*;
import java.util.regex.Matcher;
import java.util.regex.Pattern;

import static com.oracle.tools.packager.StandardBundlerParam.SECONDARY_LAUNCHERS;
import static com.oracle.tools.packager.StandardBundlerParam.SERVICE_HINT;
import static com.oracle.tools.packager.StandardBundlerParam.VERBOSE;
import static com.oracle.tools.packager.windows.WindowsBundlerParam.*;

public class WinExeBundler extends AbstractBundler {

    private static final ResourceBundle I18N =
            ResourceBundle.getBundle(WinExeBundler.class.getName());
    
    public static final BundlerParamInfo<WinAppBundler> APP_BUNDLER = new WindowsBundlerParam<>(
            I18N.getString("param.app-bundler.name"),
            I18N.getString("param.app-bundler.description"),
            "win.app.bundler",
            WinAppBundler.class,
            params -> new WinAppBundler(),
            null);

    public static final BundlerParamInfo<WinServiceBundler> SERVICE_BUNDLER = new WindowsBundlerParam<>(
            I18N.getString("param.service-bundler.name"),
            I18N.getString("param.service-bundler.description"),
            "win.service.bundler",
            WinServiceBundler.class,
            params -> new WinServiceBundler(),
            null);
    
    public static final BundlerParamInfo<File> CONFIG_ROOT = new WindowsBundlerParam<>(
            I18N.getString("param.config-root.name"),
            I18N.getString("param.config-root.description"),
            "configRoot",
            File.class, params -> {
                File imagesRoot = new File(BUILD_ROOT.fetchFrom(params), "windows");
                imagesRoot.mkdirs();
                return imagesRoot;
            },
            (s, p) -> null);

    //default for .exe is user level installation
    // only do system wide if explicitly requested
    public static final StandardBundlerParam<Boolean> EXE_SYSTEM_WIDE  =
            new StandardBundlerParam<>(
                    I18N.getString("param.system-wide.name"),
                    I18N.getString("param.system-wide.description"),
                    "win.exe." + BundleParams.PARAM_SYSTEM_WIDE,
                    Boolean.class,
                    params -> params.containsKey(SYSTEM_WIDE.getID())
                                ? SYSTEM_WIDE.fetchFrom(params)
                                : false, // EXEs default to user local install
                    (s, p) -> (s == null || "null".equalsIgnoreCase(s))? null : Boolean.valueOf(s) // valueOf(null) is false, and we actually do want null
            );

    public static final BundlerParamInfo<File> EXE_IMAGE_DIR = new WindowsBundlerParam<>(
            I18N.getString("param.image-dir.name"),
            I18N.getString("param.image-dir.description"),
            "win.exe.imageDir",
            File.class,
            params -> {
                File imagesRoot = IMAGES_ROOT.fetchFrom(params);
                if (!imagesRoot.exists()) imagesRoot.mkdirs();
                return new File(imagesRoot, "win-exe.image");
            },
            (s, p) -> null);

    private final static String DEFAULT_EXE_PROJECT_TEMPLATE = "template.iss";
    private static final String TOOL_INNO_SETUP_COMPILER = "iscc.exe";

    public static final BundlerParamInfo<String> TOOL_INNO_SETUP_COMPILER_EXECUTABLE = new WindowsBundlerParam<>(
            I18N.getString("param.iscc-path.name"),
            I18N.getString("param.iscc-path.description"),
            "win.exe.iscc.exe",
            String.class,
            params -> {
                for (String dirString : (System.getenv("PATH") + ";C:\\Program Files (x86)\\Inno Setup 5;C:\\Program Files\\Inno Setup 5").split(";")) {
                    File f = new File(dirString.replace("\"", ""), TOOL_INNO_SETUP_COMPILER);
                    if (f.isFile()) {
                        return f.toString();
                    }
                }
                return null;
            },
            null);

    public WinExeBundler() {
        super();
        baseResourceLoader = WinResources.class;
    }

    @Override
    public String getName() {
        return I18N.getString("bundler.name");
    }

    @Override
    public String getDescription() {
        return I18N.getString("bundler.description");
    }

    @Override
    public String getID() {
        return "exe";
    }

    @Override
    public String getBundleType() {
        return "INSTALLER";
    }

    @Override
    public Collection<BundlerParamInfo<?>> getBundleParameters() {
        Collection<BundlerParamInfo<?>> results = new LinkedHashSet<>();
        results.addAll(WinAppBundler.getAppBundleParameters());
        results.addAll(getExeBundleParameters());
        return results;
    }

    public static Collection<BundlerParamInfo<?>> getExeBundleParameters() {
        return Arrays.asList(
                DESCRIPTION,
                COPYRIGHT,
                LICENSE_FILE,
                MENU_GROUP,
                MENU_HINT,
//                RUN_AT_STARTUP,
                SHORTCUT_HINT,
//                SERVICE_HINT,
//                START_ON_INSTALL,
//                STOP_ON_UNINSTALL,
                SYSTEM_WIDE,
                TITLE,
                VENDOR,
                INSTALLDIR_CHOOSER
        );
    }

    @Override
    public File execute(Map<String, ? super Object> params, File outputParentDir) {
        return bundle(params, outputParentDir);
    }

    static class VersionExtractor extends PrintStream {
        double version = 0f;

        public VersionExtractor() {
            super(new ByteArrayOutputStream());
        }

        double getVersion() {
            if (version == 0f) {
                String content = new String(((ByteArrayOutputStream) out).toByteArray());
                Pattern pattern = Pattern.compile("Inno Setup (\\d+.?\\d*)");
                Matcher matcher = pattern.matcher(content);
                if (matcher.find()) {
                    String v = matcher.group(1);
                    version = new Double(v);
                }
            }
            return version;
        }
    }

    private static double findToolVersion(String toolName) {
        try {
            if (toolName == null || "".equals(toolName)) return 0f;

            ProcessBuilder pb = new ProcessBuilder(
                    toolName,
                    "/?");
            VersionExtractor ve = new VersionExtractor();
            IOUtils.exec(pb, Log.isDebug(), true, ve); //not interested in the output
            double version = ve.getVersion();
            Log.verbose(MessageFormat.format(I18N.getString("message.tool-version"), toolName, version));
            return version;
        } catch (Exception e) {
            if (Log.isDebug()) {
                e.printStackTrace();
            }
            return 0f;
        }
    }

    @Override
    public boolean validate(Map<String, ? super Object> p) throws UnsupportedPlatformException, ConfigException {
        try {
            if (p == null) throw new ConfigException(I18N.getString("error.parameters-null"), I18N.getString("error.parameters-null.advice"));

            //run basic validation to ensure requirements are met
            //we are not interested in return code, only possible exception
            APP_BUNDLER.fetchFrom(p).validate(p);

            // make sure some key values don't have newlines
            for (BundlerParamInfo<String> pi : Arrays.asList(
                    APP_NAME,
                    COPYRIGHT,
                    DESCRIPTION,
                    MENU_GROUP,
                    TITLE,
                    VENDOR,
                    VERSION)
            ) {
                String v = pi.fetchFrom(p);
                if (v.contains("\n") | v.contains("\r")) {
                    throw new ConfigException("Parmeter '" + pi.getID() + "' cannot contain a newline.",
                            "Change the value of '" + pi.getID() + " so that it does not contain any newlines");
                }
            }

            //exe bundlers trim the copyright to 100 characters, tell them this will happen
            if (COPYRIGHT.fetchFrom(p).length() > 100) {
                throw new ConfigException(
                        I18N.getString("error.copyright-is-too-long"),
                        I18N.getString("error.copyright-is-too-long.advice"));
            }

            // validate license file, if used, exists in the proper place
            if (p.containsKey(LICENSE_FILE.getID())) {
                List<RelativeFileSet> appResourcesList = APP_RESOURCES_LIST.fetchFrom(p);
                for (String license : LICENSE_FILE.fetchFrom(p)) {
                    boolean found = false;
                    for (RelativeFileSet appResources : appResourcesList) {
                        found = found || appResources.contains(license);
                    }
                    if (!found) {
                        throw new ConfigException(
                                I18N.getString("error.license-missing"),
                                MessageFormat.format(I18N.getString("error.license-missing.advice"),
                                        license));
                    }
                }
            }

            if (SERVICE_HINT.fetchFrom(p)) {
                SERVICE_BUNDLER.fetchFrom(p).validate(p);
            }

            double innoVersion = findToolVersion(TOOL_INNO_SETUP_COMPILER_EXECUTABLE.fetchFrom(p));

            //Inno Setup 5+ is required
            double minVersion = 5.0f;

            if (innoVersion < minVersion) {
                Log.info(MessageFormat.format(I18N.getString("message.tool-wrong-version"), TOOL_INNO_SETUP_COMPILER, innoVersion, minVersion));
                throw new ConfigException(
                        I18N.getString("error.iscc-not-found"),
                        I18N.getString("error.iscc-not-found.advice"));
            }

            return true;
        } catch (RuntimeException re) {
            if (re.getCause() instanceof ConfigException) {
                throw (ConfigException) re.getCause();
            } else {
                throw new ConfigException(re);
            }
        }
    }

    private boolean prepareProto(Map<String, ? super Object> params) throws IOException {
        File imageDir = EXE_IMAGE_DIR.fetchFrom(params);
        File appOutputDir = APP_BUNDLER.fetchFrom(params).doBundle(params, imageDir, true);
        if (appOutputDir == null) {
            return false;
        }
        
        List<String> licenseFiles = LICENSE_FILE.fetchFrom(params);
        if (licenseFiles != null) {
            //need to copy license file to the root of win.app.image
            outerLoop:
            for (RelativeFileSet rfs : APP_RESOURCES_LIST.fetchFrom(params)) {
                for (String s : licenseFiles) {
                    if (rfs.contains(s)) {
                        File lfile = new File(rfs.getBaseDirectory(), s);
                        IOUtils.copyFile(lfile, new File(imageDir, lfile.getName()));
                        break outerLoop;
                    }
                }
            }
        }

        for (Map<String, ? super Object> fileAssociation : FILE_ASSOCIATIONS.fetchFrom(params)) {
            File icon = FA_ICON.fetchFrom(fileAssociation); //TODO FA_ICON_ICO
            if (icon != null && icon.exists()) {
                IOUtils.copyFile(icon, new File(appOutputDir, icon.getName()));
            }
        }
        
        if (SERVICE_HINT.fetchFrom(params)) {
            // copies the service launcher to the app root folder
            appOutputDir = SERVICE_BUNDLER.fetchFrom(params).doBundle(params, appOutputDir, true);
            if (appOutputDir == null) {
                return false;
            }
        }
        return true;
    }

    public File bundle(Map<String, ? super Object> p, File outputDirectory) {
        if (!outputDirectory.isDirectory() && !outputDirectory.mkdirs()) {
            throw new RuntimeException(MessageFormat.format(I18N.getString("error.cannot-create-output-dir"), outputDirectory.getAbsolutePath()));
        }
        if (!outputDirectory.canWrite()) {
            throw new RuntimeException(MessageFormat.format(I18N.getString("error.cannot-write-to-output-dir"), outputDirectory.getAbsolutePath()));
        }

        // validate we have valid tools before continuing
        String iscc = TOOL_INNO_SETUP_COMPILER_EXECUTABLE.fetchFrom(p);
        if (iscc == null || !new File(iscc).isFile()) {
            Log.info(I18N.getString("error.iscc-not-found"));
            Log.info(MessageFormat.format(I18N.getString("message.iscc-file-string"), iscc));
            return null;
        }

        File imageDir = EXE_IMAGE_DIR.fetchFrom(p);
        try {
            imageDir.mkdirs();

            boolean menuShortcut = MENU_HINT.fetchFrom(p);
            boolean desktopShortcut = SHORTCUT_HINT.fetchFrom(p);
            if (!menuShortcut && !desktopShortcut) {
                //both can not be false - user will not find the app
                Log.verbose(I18N.getString("message.one-shortcut-required"));
                p.put(MENU_HINT.getID(), true);
            }

            if (prepareProto(p) && prepareProjectConfig(p)) {
                File configScript = getConfig_Script(p);
                if (configScript.exists()) {
                    Log.info(MessageFormat.format(I18N.getString("message.running-wsh-script"), configScript.getAbsolutePath()));
                    IOUtils.run("wscript", configScript, VERBOSE.fetchFrom(p));
                }
                return buildEXE(p, outputDirectory);
            }
            return null;
        } catch (IOException ex) {
            ex.printStackTrace();
            return null;
        } finally {
            try {
                if (VERBOSE.fetchFrom(p)) {
                    saveConfigFiles(p);
                }
                if (imageDir != null && !Log.isDebug()) {
                    IOUtils.deleteRecursive(imageDir);
                } else if (imageDir != null) {
                    Log.info(MessageFormat.format(I18N.getString("message.debug-working-directory"), imageDir.getAbsolutePath()));
                }
            } catch (FileNotFoundException ex) {
                //noinspection ReturnInsideFinallyBlock
                return null;
            }
        }
    }

    //name of post-image script
    private File getConfig_Script(Map<String, ? super Object> params) {
        return new File(EXE_IMAGE_DIR.fetchFrom(params), APP_NAME.fetchFrom(params) + "-post-image.wsf");
    }

    protected void saveConfigFiles(Map<String, ? super Object> params) {
        try {
            File configRoot = CONFIG_ROOT.fetchFrom(params);
            if (getConfig_ExeProjectFile(params).exists()) {
                IOUtils.copyFile(getConfig_ExeProjectFile(params),
                        new File(configRoot, getConfig_ExeProjectFile(params).getName()));
            }
            if (getConfig_Script(params).exists()) {
                IOUtils.copyFile(getConfig_Script(params),
                        new File(configRoot, getConfig_Script(params).getName()));
            }
            if (getConfig_SmallInnoSetupIcon(params).exists()) {
                IOUtils.copyFile(getConfig_SmallInnoSetupIcon(params),
                        new File(configRoot, getConfig_SmallInnoSetupIcon(params).getName()));
            }
            Log.info(MessageFormat.format(I18N.getString("message.config-save-location"), configRoot.getAbsolutePath()));
        } catch (IOException ioe) {
            ioe.printStackTrace();
        }
    }

    private String getAppIdentifier(Map<String, ? super Object> params) {
        String nm = IDENTIFIER.fetchFrom(params);

        //limitation of innosetup
        if (nm.length() > 126)
            nm = nm.substring(0, 126);

        return nm;
    }


    private String getLicenseFile(Map<String, ? super Object> params) {
        List<String> licenseFiles = LICENSE_FILE.fetchFrom(params);
        if (licenseFiles == null || licenseFiles.isEmpty()) {
            return "";
        } else {
            return licenseFiles.get(0);
        }
    }

    void validateValueAndPut(Map<String, String> data, String key, BundlerParamInfo<String> param, Map<String, ? super Object> params) throws IOException {
        String value = param.fetchFrom(params);
        if (value.contains("\r") || value.contains("\n")) {
            throw new IOException("Configuration Parameter " + param.getID() + " cannot contain multiple lines of text");
        }
        data.put(key, innosetupEscape(value));
    }

    private String innosetupEscape(String value) {
        if (value.contains("\"") || !value.trim().equals(value)) {
            value = "\"" + value.replace("\"", "\"\"") + "\"";
        }
        return value;
    }

    boolean prepareMainProjectFile(Map<String, ? super Object> params) throws IOException {
        Map<String, String> data = new HashMap<>();
        data.put("PRODUCT_APP_IDENTIFIER", innosetupEscape(getAppIdentifier(params)));

        validateValueAndPut(data, "APPLICATION_NAME", APP_NAME, params);

        validateValueAndPut(data, "APPLICATION_VENDOR", VENDOR, params);
        validateValueAndPut(data, "APPLICATION_VERSION", VERSION, params); // TODO make our own version paraminfo?
        validateValueAndPut(data, "INSTALLER_FILE_NAME", INSTALLER_FILE_NAME, params);

        data.put("APPLICATION_LAUNCHER_FILENAME", innosetupEscape(WinAppBundler.getLauncherName(params)));

        data.put("APPLICATION_DESKTOP_SHORTCUT", SHORTCUT_HINT.fetchFrom(params) ? "returnTrue" : "returnFalse");
        data.put("APPLICATION_MENU_SHORTCUT", MENU_HINT.fetchFrom(params) ? "returnTrue" : "returnFalse");
        validateValueAndPut(data, "APPLICATION_GROUP", MENU_GROUP, params);
        validateValueAndPut(data, "APPLICATION_COMMENTS", TITLE, params); // TODO this seems strange, at least in name
        validateValueAndPut(data, "APPLICATION_COPYRIGHT", COPYRIGHT, params);

        data.put("APPLICATION_LICENSE_FILE", innosetupEscape(getLicenseFile(params)));
        data.put("DISABLE_DIR_PAGE", INSTALLDIR_CHOOSER.fetchFrom(params) ? "No" : "Yes");

        Boolean isSystemWide = EXE_SYSTEM_WIDE.fetchFrom(params);
        
        if (isSystemWide) {
            data.put("APPLICATION_INSTALL_ROOT", "{pf}");
            data.put("APPLICATION_INSTALL_PRIVILEGE", "admin");
        } else {
            data.put("APPLICATION_INSTALL_ROOT", "{localappdata}");
            data.put("APPLICATION_INSTALL_PRIVILEGE", "lowest");
        }

        if (BIT_ARCH_64.fetchFrom(params)) {
            data.put("ARCHITECTURE_BIT_MODE", "x64");
        } else {
            data.put("ARCHITECTURE_BIT_MODE", "");
        }

        if (SERVICE_HINT.fetchFrom(params)) {
            data.put("RUN_FILENAME", innosetupEscape(WinServiceBundler.getAppSvcName(params)));
        } else {
            validateValueAndPut(data, "RUN_FILENAME", APP_NAME, params);
        }
        validateValueAndPut(data, "APPLICATION_DESCRIPTION", DESCRIPTION, params);
        data.put("APPLICATION_SERVICE", SERVICE_HINT.fetchFrom(params) ? "returnTrue" : "returnFalse");
        data.put("APPLICATION_NOT_SERVICE", SERVICE_HINT.fetchFrom(params) ? "returnFalse" : "returnTrue");
<<<<<<< HEAD
        data.put("APPLICATION_APP_CDS", (UNLOCK_COMMERCIAL_FEATURES.fetchFrom(params) && ENABLE_APP_CDS.fetchFrom(params))
=======
        data.put("APPLICATION_APP_CDS_INSTALL", 
                (UNLOCK_COMMERCIAL_FEATURES.fetchFrom(params) && ENABLE_APP_CDS.fetchFrom(params) 
                        && ("install".equals(APP_CDS_CACHE_MODE.fetchFrom(params))
                            || "auto+install".equals(APP_CDS_CACHE_MODE.fetchFrom(params))))
>>>>>>> 56c4e241
                ? "returnTrue"
                : "returnFalse");
        data.put("START_ON_INSTALL", START_ON_INSTALL.fetchFrom(params) ? "-startOnInstall" : "");
        data.put("STOP_ON_UNINSTALL", STOP_ON_UNINSTALL.fetchFrom(params) ? "-stopOnUninstall" : "");
        data.put("RUN_AT_STARTUP", RUN_AT_STARTUP.fetchFrom(params) ? "-runAtStartup" : "");

        StringBuilder secondaryLaunchersCfg = new StringBuilder();
        for (Map<String, ? super Object> launcher : SECONDARY_LAUNCHERS.fetchFrom(params)) {
            String application_name = APP_NAME.fetchFrom(launcher);
            if (MENU_HINT.fetchFrom(launcher)) {
                //Name: "{group}\APPLICATION_NAME"; Filename: "{app}\APPLICATION_NAME.exe"; IconFilename: "{app}\APPLICATION_NAME.ico"
                secondaryLaunchersCfg.append("Name: \"{group}\\");
                secondaryLaunchersCfg.append(application_name);
                secondaryLaunchersCfg.append("\"; Filename: \"{app}\\");
                secondaryLaunchersCfg.append(application_name);
                secondaryLaunchersCfg.append(".exe\"; IconFilename: \"{app}\\");
                secondaryLaunchersCfg.append(application_name);
                secondaryLaunchersCfg.append(".ico\"\r\n");
            }
            if (SHORTCUT_HINT.fetchFrom(launcher)) {
                //Name: "{commondesktop}\APPLICATION_NAME"; Filename: "{app}\APPLICATION_NAME.exe";  IconFilename: "{app}\APPLICATION_NAME.ico"
                secondaryLaunchersCfg.append("Name: \"{commondesktop}\\");
                secondaryLaunchersCfg.append(application_name);
                secondaryLaunchersCfg.append("\"; Filename: \"{app}\\");
                secondaryLaunchersCfg.append(application_name);
                secondaryLaunchersCfg.append(".exe\";  IconFilename: \"{app}\\");
                secondaryLaunchersCfg.append(application_name);
                secondaryLaunchersCfg.append(".ico\"\r\n");
            }
        }
        data.put("SECONDARY_LAUNCHERS", secondaryLaunchersCfg.toString());

        StringBuilder registryEntries = new StringBuilder();
        String regName = APP_REGISTRY_NAME.fetchFrom(params);
        List<Map<String, ? super Object>> fetchFrom = FILE_ASSOCIATIONS.fetchFrom(params);
        for (int i = 0; i < fetchFrom.size(); i++) {
            Map<String, ? super Object> fileAssociation = fetchFrom.get(i);
            String description = FA_DESCRIPTION.fetchFrom(fileAssociation);
            File icon = FA_ICON.fetchFrom(fileAssociation); //TODO FA_ICON_ICO

            List<String> extensions = FA_EXTENSIONS.fetchFrom(fileAssociation);
            String entryName = regName + "File";
            if (i > 0) {
                entryName += "." + i;
            }
            
            if (extensions == null) {
                Log.info(I18N.getString("message.creating-association-with-null-extension"));
            } else {
                for (String ext : extensions) {
                    if (isSystemWide) {
                        // "Root: HKCR; Subkey: \".myp\"; ValueType: string; ValueName: \"\"; ValueData: \"MyProgramFile\"; Flags: uninsdeletevalue"
                        registryEntries.append("Root: HKCR; Subkey: \".")
                                .append(ext)
                                .append("\"; ValueType: string; ValueName: \"\"; ValueData: \"")
                                .append(entryName)
                                .append("\"; Flags: uninsdeletevalue\r\n");
                    } else {
                        registryEntries.append("Root: HKCU; Subkey: \"Software\\Classes\\.")
                                .append(ext)
                                .append("\"; ValueType: string; ValueName: \"\"; ValueData: \"")
                                .append(entryName)
                                .append("\"; Flags: uninsdeletevalue\r\n");
                    }
                }
            }

            if (extensions != null && !extensions.isEmpty()) {
                String ext = extensions.get(0);
                List<String> mimeTypes = FA_CONTENT_TYPE.fetchFrom(fileAssociation);
                for (String mime : mimeTypes) {
                    if (isSystemWide) {
                        // "Root: HKCR; Subkey: HKCR\\Mime\\Database\\Content Type\\application/chaos; ValueType: string; ValueName: Extension; ValueData: .chaos; Flags: uninsdeletevalue"
                        registryEntries.append("Root: HKCR; Subkey: \"Mime\\Database\\Content Type\\")
                            .append(mime)
                            .append("\"; ValueType: string; ValueName: \"Extension\"; ValueData: \".")
                            .append(ext)
                            .append("\"; Flags: uninsdeletevalue\r\n");
                    } else {
                        registryEntries.append("Root: HKCU; Subkey: \"Software\\Classes\\Mime\\Database\\Content Type\\")
                                .append(mime)
                                .append("\"; ValueType: string; ValueName: \"Extension\"; ValueData: \".")
                                .append(ext)
                                .append("\"; Flags: uninsdeletevalue\r\n");
                    }
                }
            }

            if (isSystemWide) {
                //"Root: HKCR; Subkey: \"MyProgramFile\"; ValueType: string; ValueName: \"\"; ValueData: \"My Program File\"; Flags: uninsdeletekey"
                registryEntries.append("Root: HKCR; Subkey: \"")
                    .append(entryName)
                    .append("\"; ValueType: string; ValueName: \"\"; ValueData: \"")
                    .append(description)
                    .append("\"; Flags: uninsdeletekey\r\n");
            } else {
                registryEntries.append("Root: HKCU; Subkey: \"Software\\Classes\\")
                    .append(entryName)
                    .append("\"; ValueType: string; ValueName: \"\"; ValueData: \"")
                    .append(description)
                    .append("\"; Flags: uninsdeletekey\r\n");
                
            }

            if (icon != null && icon.exists()) {
                if (isSystemWide) {
                    // "Root: HKCR; Subkey: \"MyProgramFile\\DefaultIcon\"; ValueType: string; ValueName: \"\"; ValueData: \"{app}\\MYPROG.EXE,0\"\n" +
                    registryEntries.append("Root: HKCR; Subkey: \"")
                        .append(entryName)
                        .append("\\DefaultIcon\"; ValueType: string; ValueName: \"\"; ValueData: \"{app}\\")
                        .append(icon.getName())
                        .append("\"\r\n");
                } else {
                    registryEntries.append("Root: HKCU; Subkey: \"Software\\Classes\\")
                            .append(entryName)
                            .append("\\DefaultIcon\"; ValueType: string; ValueName: \"\"; ValueData: \"{app}\\")
                            .append(icon.getName())
                            .append("\"\r\n");
                }
            }

            if (isSystemWide) {
                //"Root: HKCR; Subkey: \"MyProgramFile\\shell\\open\\command\"; ValueType: string; ValueName: \"\"; ValueData: \"\"\"{app}\\MYPROG.EXE\"\" \"\"%1\"\"\"\n"
                registryEntries.append("Root: HKCR; Subkey: \"")
                        .append(entryName)
                        .append("\\shell\\open\\command\"; ValueType: string; ValueName: \"\"; ValueData: \"\"\"{app}\\")
                        .append(APP_NAME.fetchFrom(params))
                        .append("\"\" \"\"%1\"\"\"\r\n");
            } else {
                registryEntries.append("Root: HKCU; Subkey: \"Software\\Classes\\")
                        .append(entryName)
                        .append("\\shell\\open\\command\"; ValueType: string; ValueName: \"\"; ValueData: \"\"\"{app}\\")
                        .append(APP_NAME.fetchFrom(params))
                        .append("\"\" \"\"%1\"\"\"\r\n");
            }
        }
        if (registryEntries.length() > 0) {
            data.put("FILE_ASSOCIATIONS", "ChangesAssociations=yes\r\n\r\n[Registry]\r\n" + registryEntries.toString());
        } else {
            data.put("FILE_ASSOCIATIONS", "");
        }

        Writer w = new BufferedWriter(new FileWriter(getConfig_ExeProjectFile(params)));
        String content = preprocessTextResource(
                WinAppBundler.WIN_BUNDLER_PREFIX + getConfig_ExeProjectFile(params).getName(),
                I18N.getString("resource.inno-setup-project-file"), DEFAULT_EXE_PROJECT_TEMPLATE, data,
                VERBOSE.fetchFrom(params),
                DROP_IN_RESOURCES_ROOT.fetchFrom(params));
        w.write(content);
        w.close();
        return true;
    }

    private final static String DEFAULT_INNO_SETUP_ICON = "icon_inno_setup.bmp";

    private boolean prepareProjectConfig(Map<String, ? super Object> params) throws IOException {
        prepareMainProjectFile(params);

        //prepare installer icon
        File iconTarget = getConfig_SmallInnoSetupIcon(params);
        fetchResource(WinAppBundler.WIN_BUNDLER_PREFIX + iconTarget.getName(),
                I18N.getString("resource.setup-icon"),
                DEFAULT_INNO_SETUP_ICON,
                iconTarget,
                VERBOSE.fetchFrom(params),
                DROP_IN_RESOURCES_ROOT.fetchFrom(params));

        fetchResource(WinAppBundler.WIN_BUNDLER_PREFIX + getConfig_Script(params).getName(),
                I18N.getString("resource.post-install-script"),
                (String) null,
                getConfig_Script(params),
                VERBOSE.fetchFrom(params),
                DROP_IN_RESOURCES_ROOT.fetchFrom(params));
        return true;
    }

    private File getConfig_SmallInnoSetupIcon(Map<String, ? super Object> params) {
        return new File(EXE_IMAGE_DIR.fetchFrom(params),
                APP_NAME.fetchFrom(params) + "-setup-icon.bmp");
    }

    private File getConfig_ExeProjectFile(Map<String, ? super Object> params) {
        return new File(EXE_IMAGE_DIR.fetchFrom(params),
                APP_NAME.fetchFrom(params) + ".iss");
    }


    private File buildEXE(Map<String, ? super Object> params, File outdir) throws IOException {
        Log.verbose(MessageFormat.format(I18N.getString("message.outputting-to-location"), outdir.getAbsolutePath()));

        outdir.mkdirs();

        //run candle
        ProcessBuilder pb = new ProcessBuilder(
                TOOL_INNO_SETUP_COMPILER_EXECUTABLE.fetchFrom(params),
                "/o"+outdir.getAbsolutePath(),
                getConfig_ExeProjectFile(params).getAbsolutePath());
        pb = pb.directory(EXE_IMAGE_DIR.fetchFrom(params));
        IOUtils.exec(pb, VERBOSE.fetchFrom(params));

        Log.info(MessageFormat.format(I18N.getString("message.output-location"), outdir.getAbsolutePath()));

        // presume the result is the ".exe" file with the newest modified time
        // not the best solution, but it is the most reliable
        File result = null;
        long lastModified = 0;
        File[] list = outdir.listFiles();
        if (list != null) {
            for (File f : list) {
                if (f.getName().endsWith(".exe") && f.lastModified() > lastModified) {
                    result = f;
                    lastModified = f.lastModified();
                }
            }
        }

        return result;
    }
}<|MERGE_RESOLUTION|>--- conflicted
+++ resolved
@@ -492,14 +492,10 @@
         validateValueAndPut(data, "APPLICATION_DESCRIPTION", DESCRIPTION, params);
         data.put("APPLICATION_SERVICE", SERVICE_HINT.fetchFrom(params) ? "returnTrue" : "returnFalse");
         data.put("APPLICATION_NOT_SERVICE", SERVICE_HINT.fetchFrom(params) ? "returnFalse" : "returnTrue");
-<<<<<<< HEAD
-        data.put("APPLICATION_APP_CDS", (UNLOCK_COMMERCIAL_FEATURES.fetchFrom(params) && ENABLE_APP_CDS.fetchFrom(params))
-=======
         data.put("APPLICATION_APP_CDS_INSTALL", 
                 (UNLOCK_COMMERCIAL_FEATURES.fetchFrom(params) && ENABLE_APP_CDS.fetchFrom(params) 
                         && ("install".equals(APP_CDS_CACHE_MODE.fetchFrom(params))
                             || "auto+install".equals(APP_CDS_CACHE_MODE.fetchFrom(params))))
->>>>>>> 56c4e241
                 ? "returnTrue"
                 : "returnFalse");
         data.put("START_ON_INSTALL", START_ON_INSTALL.fetchFrom(params) ? "-startOnInstall" : "");
