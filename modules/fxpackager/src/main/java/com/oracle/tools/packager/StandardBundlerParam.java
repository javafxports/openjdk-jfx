/*
 * Copyright (c) 2014, 2015, Oracle and/or its affiliates. All rights reserved.
 * DO NOT ALTER OR REMOVE COPYRIGHT NOTICES OR THIS FILE HEADER.
 *
 * This code is free software; you can redistribute it and/or modify it
 * under the terms of the GNU General Public License version 2 only, as
 * published by the Free Software Foundation.  Oracle designates this
 * particular file as subject to the "Classpath" exception as provided
 * by Oracle in the LICENSE file that accompanied this code.
 *
 * This code is distributed in the hope that it will be useful, but WITHOUT
 * ANY WARRANTY; without even the implied warranty of MERCHANTABILITY or
 * FITNESS FOR A PARTICULAR PURPOSE.  See the GNU General Public License
 * version 2 for more details (a copy is included in the LICENSE file that
 * accompanied this code).
 *
 * You should have received a copy of the GNU General Public License version
 * 2 along with this work; if not, write to the Free Software Foundation,
 * Inc., 51 Franklin St, Fifth Floor, Boston, MA 02110-1301 USA.
 *
 * Please contact Oracle, 500 Oracle Parkway, Redwood Shores, CA 94065 USA
 * or visit www.oracle.com if you need additional information or have any
 * questions.
 */

package com.oracle.tools.packager;

import com.sun.javafx.tools.packager.bundlers.BundleParams;

import java.io.File;
import java.io.IOException;
import java.io.StringReader;
import java.nio.file.Files;
import java.text.MessageFormat;
import java.util.*;
import java.util.function.BiFunction;
import java.util.function.Function;
import java.util.jar.Attributes;
import java.util.jar.JarFile;
import java.util.jar.Manifest;
import java.util.regex.Pattern;

public class StandardBundlerParam<T> extends BundlerParamInfo<T> {

    public static final String MANIFEST_JAVAFX_MAIN ="JavaFX-Application-Class";
    public static final String MANIFEST_PRELOADER = "JavaFX-Preloader-Class";

    private static final ResourceBundle I18N =
            ResourceBundle.getBundle(StandardBundlerParam.class.getName());

    public StandardBundlerParam(String name, String description, String id,
                                Class<T> valueType,
                                Function<Map<String, ? super Object>, T> defaultValueFunction,
                                BiFunction<String, Map<String, ? super Object>, T> stringConverter) {
        this.name = name;
        this.description = description;
        this.id = id;
        this.valueType = valueType;
        this.defaultValueFunction = defaultValueFunction;
        this.stringConverter = stringConverter;
    }

    public static final StandardBundlerParam<RelativeFileSet> APP_RESOURCES =
            new StandardBundlerParam<>(
                    I18N.getString("param.app-resources.name"),
                    I18N.getString("param.app-resource.description"),
                    BundleParams.PARAM_APP_RESOURCES,
                    RelativeFileSet.class,
                    null, // no default.  Required parameter
                    null // no string translation, tool must provide complex type
            );

    @SuppressWarnings("unchecked")
    public static final StandardBundlerParam<List<RelativeFileSet>> APP_RESOURCES_LIST =
            new StandardBundlerParam<>(
                    I18N.getString("param.app-resources-list.name"),
                    I18N.getString("param.app-resource-list.description"),
                    BundleParams.PARAM_APP_RESOURCES + "List",
                    (Class<List<RelativeFileSet>>) (Object) List.class,
                    p -> new ArrayList<>(Arrays.asList(APP_RESOURCES.fetchFrom(p))), // Default is appResources, as a single item list
                    null // no string translation, tool must provide complex type
            );

    public static final StandardBundlerParam<File> ICON =
            new StandardBundlerParam<>(
                    I18N.getString("param.icon-file.name"),
                    I18N.getString("param.icon-file.description"),
                    BundleParams.PARAM_ICON,
                    File.class,
                    params -> null,
                    (s, p) -> new File(s)
            );


    public static final StandardBundlerParam<String> MAIN_CLASS =
            new StandardBundlerParam<>(
                    I18N.getString("param.main-class.name"),
                    I18N.getString("param.main-class.description"),
                    BundleParams.PARAM_APPLICATION_CLASS,
                    String.class,
                    params -> {
                        extractMainClassInfoFromAppResources(params);
                        return (String) params.get(BundleParams.PARAM_APPLICATION_CLASS);
                    },
                    (s, p) -> s
            );

    public static final StandardBundlerParam<String> APP_NAME =
            new StandardBundlerParam<>(
                    I18N.getString("param.app-name.name"),
                    I18N.getString("param.app-name.description"),
                    BundleParams.PARAM_NAME,
                    String.class,
                    params -> {
                        String s = MAIN_CLASS.fetchFrom(params);
                        if (s == null) return null;

                        int idx = s.lastIndexOf(".");
                        if (idx >= 0) {
                            return s.substring(idx+1);
                        }
                        return s;
                    },
                    (s, p) -> s
            );

    private static Pattern TO_FS_NAME = Pattern.compile("\\s|[\\\\/?:*<>|]"); // keep out invalid/undesireable filename characters

    public static final StandardBundlerParam<String> APP_FS_NAME =
            new StandardBundlerParam<>(
                    I18N.getString("param.app-fs-name.name"),
                    I18N.getString("param.app-fs-name.description"),
                    "name.fs",
                    String.class,
                    params -> TO_FS_NAME.matcher(APP_NAME.fetchFrom(params)).replaceAll(""),
                    (s, p) -> s
            );


    public static final StandardBundlerParam<String> VENDOR =
            new StandardBundlerParam<>(
                    I18N.getString("param.vendor.name"),
                    I18N.getString("param.vendor.description"),
                    BundleParams.PARAM_VENDOR,
                    String.class,
                    params -> I18N.getString("param.vendor.default"),
                    (s, p) -> s
            );

    public static final StandardBundlerParam<String> CATEGORY =
            new StandardBundlerParam<>(
                    I18N.getString("param.category.name"),
                    I18N.getString("param.category.description"),
                    BundleParams.PARAM_CATEGORY,
                    String.class,
                    params -> I18N.getString("param.category.default"),
                    (s, p) -> s
            );

    public static final StandardBundlerParam<String> DESCRIPTION =
            new StandardBundlerParam<>(
                    I18N.getString("param.description.name"),
                    I18N.getString("param.description.description"),
                    BundleParams.PARAM_DESCRIPTION,
                    String.class,
                    params -> params.containsKey(APP_NAME.getID())
                            ? APP_NAME.fetchFrom(params)
                            : I18N.getString("param.description.default"),
                    (s, p) -> s
            );

    public static final StandardBundlerParam<String> COPYRIGHT =
            new StandardBundlerParam<>(
                    I18N.getString("param.copyright.name"),
                    I18N.getString("param.copyright.description"),
                    BundleParams.PARAM_COPYRIGHT,
                    String.class,
                    params -> MessageFormat.format(I18N.getString("param.copyright.default"), new Date()),
                    (s, p) -> s
            );

    // note that each bundler is likely to replace this one with their own converter
    public static final StandardBundlerParam<RelativeFileSet> MAIN_JAR =
            new StandardBundlerParam<>(
                    I18N.getString("param.main-jar.name"),
                    I18N.getString("param.main-jar.description"),
                    "mainJar",
                    RelativeFileSet.class,
                    params -> {
                        extractMainClassInfoFromAppResources(params);
                        return (RelativeFileSet) params.get("mainJar");
                    },
                    (s, p) -> {
                        for (RelativeFileSet rfs : APP_RESOURCES_LIST.fetchFrom(p)) {
                            File appResourcesRoot = rfs.getBaseDirectory();
                            File f = new File(appResourcesRoot, s);
                            if (f.exists()) {
                                return new RelativeFileSet(appResourcesRoot, new LinkedHashSet<>(Arrays.asList(f)));
                            }
                        }
                        throw new IllegalArgumentException(
                                new ConfigException(
                                        MessageFormat.format(I18N.getString("error.main-jar-does-not-exist"), s),
                                        I18N.getString("error.main-jar-does-not-exist.advice")));
                    }
            );

    public static final StandardBundlerParam<String> CLASSPATH =
            new StandardBundlerParam<>(
                    I18N.getString("param.classpath.name"),
                    I18N.getString("param.classpath.description"),
                    "classpath",
                    String.class,
                    params -> {
                        extractMainClassInfoFromAppResources(params);
                        String cp = (String) params.get("classpath");
                        return cp == null ? "" : cp;
                    },
                    (s, p) -> s.replace(File.pathSeparator, " ")
            );

    public static final StandardBundlerParam<Boolean> USE_FX_PACKAGING =
            new StandardBundlerParam<>(
                    I18N.getString("param.use-javafx-packaging.name"),
                    I18N.getString("param.use-javafx-packaging.description"),
                    "fxPackaging",
                    Boolean.class,
                    params -> {
                        extractMainClassInfoFromAppResources(params);
                        Boolean result = (Boolean) params.get("fxPackaging");
                        return (result == null) ? Boolean.FALSE : result;
                    },
                    (s, p) -> Boolean.valueOf(s)
            );

    @SuppressWarnings("unchecked")
    public static final StandardBundlerParam<List<String>> ARGUMENTS =
            new StandardBundlerParam<>(
                    I18N.getString("param.arguments.name"),
                    I18N.getString("param.arguments.description"),
                    "arguments",
                    (Class<List<String>>) (Object) List.class,
                    params -> Collections.emptyList(),
                    (s, p) -> Arrays.asList(s.split("\\s+"))
            );

    @SuppressWarnings("unchecked")
    public static final StandardBundlerParam<List<String>> JVM_OPTIONS =
            new StandardBundlerParam<>(
                    I18N.getString("param.jvm-options.name"),
                    I18N.getString("param.jvm-options.description"),
                    "jvmOptions",
                    (Class<List<String>>) (Object) List.class,
                    params -> Collections.emptyList(),
                    (s, p) -> Arrays.asList(s.split("\\s+"))
            );

    @SuppressWarnings("unchecked")
    public static final StandardBundlerParam<Map<String, String>> JVM_PROPERTIES =
            new StandardBundlerParam<>(
                    I18N.getString("param.jvm-system-properties.name"),
                    I18N.getString("param.jvm-system-properties.description"),
                    "jvmProperties",
                    (Class<Map<String, String>>) (Object) Map.class,
                    params -> Collections.emptyMap(),
                    (s, params) -> {
                        Map<String, String> map = new HashMap<>();
                        try {
                            Properties p = new Properties();
                            p.load(new StringReader(s));
                            for (Map.Entry<Object, Object> entry : p.entrySet()) {
                                map.put((String)entry.getKey(), (String)entry.getValue());
                            }
                        } catch (IOException e) {
                            e.printStackTrace();
                        }
                        return map;
                    }
            );

    @SuppressWarnings("unchecked")
    public static final StandardBundlerParam<Map<String, String>> USER_JVM_OPTIONS =
            new StandardBundlerParam<>(
                    I18N.getString("param.user-jvm-options.name"),
                    I18N.getString("param.user-jvm-options.description"),
                    "userJvmOptions",
                    (Class<Map<String, String>>) (Object) Map.class,
                    params -> Collections.emptyMap(),
                    (s, params) -> {
                        Map<String, String> map = new HashMap<>();
                        try {
                            Properties p = new Properties();
                            p.load(new StringReader(s));
                            for (Map.Entry<Object, Object> entry : p.entrySet()) {
                                map.put((String)entry.getKey(), (String)entry.getValue());
                            }
                        } catch (IOException e) {
                            e.printStackTrace();
                        }
                        return map;
                    }
            );

    public static final StandardBundlerParam<String> TITLE =
            new StandardBundlerParam<>(
                    I18N.getString("param.title.name"),
                    I18N.getString("param.title.description"), //?? but what does it do?
                    BundleParams.PARAM_TITLE,
                    String.class,
                    APP_NAME::fetchFrom,
                    (s, p) -> s
            );


    // note that each bundler is likely to replace this one with their own converter
    public static final StandardBundlerParam<String> VERSION =
            new StandardBundlerParam<>(
                    I18N.getString("param.version.name"),
                    I18N.getString("param.version.description"),
                    BundleParams.PARAM_VERSION,
                    String.class,
                    params -> I18N.getString("param.version.default"),
                    (s, p) -> s
            );

    public static final StandardBundlerParam<Boolean> SYSTEM_WIDE =
            new StandardBundlerParam<>(
                    I18N.getString("param.system-wide.name"),
                    I18N.getString("param.system-wide.description"),
                    BundleParams.PARAM_SYSTEM_WIDE,
                    Boolean.class,
                    params -> null,
                    // valueOf(null) is false, and we actually do want null in some cases
                    (s, p) -> (s == null || "null".equalsIgnoreCase(s))? null : Boolean.valueOf(s)
            );

    public static final StandardBundlerParam<Boolean> SERVICE_HINT  =
            new StandardBundlerParam<>(
                    I18N.getString("param.service-hint.name"),
                    I18N.getString("param.service-hint.description"),
                    BundleParams.PARAM_SERVICE_HINT,
                    Boolean.class,
                    params -> false,
                    (s, p) -> (s == null || "null".equalsIgnoreCase(s))? false : Boolean.valueOf(s)
            );

    public static final StandardBundlerParam<Boolean> START_ON_INSTALL  =
            new StandardBundlerParam<>(
                    I18N.getString("param.start-on-install.name"),
                    I18N.getString("param.start-on-install.description"),
                    "startOnInstall",
                    Boolean.class,
                    params -> false,
                    (s, p) -> (s == null || "null".equalsIgnoreCase(s))? false : Boolean.valueOf(s)
            );

    public static final StandardBundlerParam<Boolean> STOP_ON_UNINSTALL  =
            new StandardBundlerParam<>(
                    I18N.getString("param.stop-on-uninstall.name"),
                    I18N.getString("param.stop-on-uninstall.description"),
                    "stopOnUninstall",
                    Boolean.class,
                    params -> true,
                    (s, p) -> (s == null || "null".equalsIgnoreCase(s))? true : Boolean.valueOf(s)
            );

    public static final StandardBundlerParam<Boolean> RUN_AT_STARTUP  =
            new StandardBundlerParam<>(
                    I18N.getString("param.run-at-startup.name"),
                    I18N.getString("param.run-at-startup.description"),
                    "runAtStartup",
                    Boolean.class,
                    params -> false,
                    (s, p) -> (s == null || "null".equalsIgnoreCase(s))? false : Boolean.valueOf(s)
            );

    public static final StandardBundlerParam<Boolean> SIGN_BUNDLE  =
            new StandardBundlerParam<>(
                    I18N.getString("param.sign-bundle.name"),
                    I18N.getString("param.sign-bundle.description"),
                    "signBundle",
                    Boolean.class,
                    params -> null,
                    // valueOf(null) is false, and we actually do want null in some cases
                    (s, p) -> (s == null || "null".equalsIgnoreCase(s))? null : Boolean.valueOf(s)
            );

    public static final StandardBundlerParam<Boolean> SHORTCUT_HINT =
            new StandardBundlerParam<>(
                    I18N.getString("param.desktop-shortcut-hint.name"),
                    I18N.getString("param.desktop-shortcut-hint.description"),
                    BundleParams.PARAM_SHORTCUT,
                    Boolean.class,
                    params -> false,
                    // valueOf(null) is false, and we actually do want null in some cases
                    (s, p) -> (s == null || "null".equalsIgnoreCase(s))? false : Boolean.valueOf(s)
            );

    public static final StandardBundlerParam<Boolean> MENU_HINT =
            new StandardBundlerParam<>(
                    I18N.getString("param.menu-shortcut-hint.name"),
                    I18N.getString("param.menu-shortcut-hint.description"),
                    BundleParams.PARAM_MENU,
                    Boolean.class,
                    params -> true,
                    // valueOf(null) is false, and we actually do want null in some cases
                    (s, p) -> (s == null || "null".equalsIgnoreCase(s))? true : Boolean.valueOf(s)
            );

    @SuppressWarnings("unchecked")
    public static final StandardBundlerParam<List<String>> LICENSE_FILE =
            new StandardBundlerParam<>(
                    I18N.getString("param.license-file.name"),
                    I18N.getString("param.license-file.description"),
                    BundleParams.PARAM_LICENSE_FILE,
                    (Class<List<String>>)(Object)List.class,
                    params -> Collections.<String>emptyList(),
                    (s, p) -> Arrays.asList(s.split(","))
            );

    public static final BundlerParamInfo<String> LICENSE_TYPE =
            new StandardBundlerParam<> (
                    I18N.getString("param.license-type.name"),
                    I18N.getString("param.license-type.description"),
                    BundleParams.PARAM_LICENSE_TYPE,
                    String.class,
                    params -> I18N.getString("param.license-type.default"),
                    (s, p) -> s
            );

    public static final StandardBundlerParam<File> BUILD_ROOT =
            new StandardBundlerParam<>(
                    I18N.getString("param.build-root.name"),
                    I18N.getString("param.build-root.description"),
                    "buildRoot",
                    File.class,
                    params -> {
                        try {
                            return Files.createTempDirectory("fxbundler").toFile();
                        } catch (IOException ioe) {
                            return null;
                        }
                    },
                    (s, p) -> new File(s)
            );

    public static final StandardBundlerParam<String> IDENTIFIER =
            new StandardBundlerParam<>(
                    I18N.getString("param.identifier.name"),
                    I18N.getString("param.identifier.description"),
                    BundleParams.PARAM_IDENTIFIER,
                    String.class,
                    params -> {
                        String s = MAIN_CLASS.fetchFrom(params);
                        if (s == null) return null;

                        int idx = s.lastIndexOf(".");
                        if (idx >= 1) {
                            return s.substring(0, idx);
                        }
                        return s;
                    },
                    (s, p) -> s
            );

    public static final StandardBundlerParam<String> PREFERENCES_ID =
            new StandardBundlerParam<>(
                    I18N.getString("param.preferences-id.name"),
                    I18N.getString("param.preferences-id.description"),
                    "preferencesID",
                    String.class,
                    p -> Optional.ofNullable(IDENTIFIER.fetchFrom(p)).orElse("").replace('.', '/'),
                    (s, p) -> s
            );
    
    public static final StandardBundlerParam<String> PRELOADER_CLASS = 
            new StandardBundlerParam<>(
                    I18N.getString("param.preloader.name"),
                    I18N.getString("param.preloader.description"),
                    "preloader",
                    String.class,
                    p -> null,
                    null
            );

    public static final StandardBundlerParam<Boolean> VERBOSE  =
            new StandardBundlerParam<>(
                    I18N.getString("param.verbose.name"),
                    I18N.getString("param.verbose.description"),
                    "verbose",
                    Boolean.class,
                    params -> false,
                    // valueOf(null) is false, and we actually do want null in some cases
                    (s, p) -> (s == null || "null".equalsIgnoreCase(s))? true : Boolean.valueOf(s)
            );
    
    public static final StandardBundlerParam<File> DROP_IN_RESOURCES_ROOT =
            new StandardBundlerParam<>(
                    I18N.getString("param.drop-in-resources-root.name"),
                    I18N.getString("param.drop-in-resources-root.description"),
                    "dropinResourcesRoot",
                    File.class,
                    params -> null,
                    (s, p) -> new File(s)
            );

    @SuppressWarnings("unchecked")
    public static final StandardBundlerParam<List<Map<String, ? super Object>>> SECONDARY_LAUNCHERS =
            new StandardBundlerParam<>(
                    I18N.getString("param.secondary-launchers.name"),
                    I18N.getString("param.secondary-launchers.description"),
                    "secondaryLaunchers",
                    (Class<List<Map<String, ? super Object>>>) (Object) List.class,
                    params -> new ArrayList<>(1),
                    // valueOf(null) is false, and we actually do want null in some cases
                    (s, p) -> null
            );

    @SuppressWarnings("unchecked")
    public static final StandardBundlerParam<List<Map<String, ? super Object>>> FILE_ASSOCIATIONS =
            new StandardBundlerParam<>(
                    I18N.getString("param.file-associations.name"),
                    I18N.getString("param.file-associations.description"),
                    "fileAssociations",
                    (Class<List<Map<String, ? super Object>>>) (Object) List.class,
                    params -> new ArrayList<>(1),
                    // valueOf(null) is false, and we actually do want null in some cases
                    (s, p) -> null
            );

    @SuppressWarnings("unchecked")
    public static final StandardBundlerParam<List<String>> FA_EXTENSIONS =
            new StandardBundlerParam<>(
                    I18N.getString("param.fa-extension.name"),
                    I18N.getString("param.fa-extension.description"),
                    "fileAssociation.extension",
                    (Class<List<String>>) (Object) List.class,
                    params -> null, // null means not matched to an extension
                    (s, p) -> Arrays.asList(s.split("(,|\\s)+"))
            );

    @SuppressWarnings("unchecked")
    public static final StandardBundlerParam<List<String>> FA_CONTENT_TYPE =
            new StandardBundlerParam<>(
                    I18N.getString("param.fa-content-type.name"),
                    I18N.getString("param.fa-content-type.description"),
                    "fileAssociation.contentType",
                    (Class<List<String>>) (Object) List.class,
                    params -> null, // null means not matched to a content/mime type
                    (s, p) -> Arrays.asList(s.split("(,|\\s)+"))
            );

    public static final StandardBundlerParam<String> FA_DESCRIPTION =
            new StandardBundlerParam<>(
                    I18N.getString("param.fa-description.name"),
                    I18N.getString("param.fa-description.description"),
                    "fileAssociation.description",
                    String.class,
                    params -> APP_NAME.fetchFrom(params) + " File",
                    null
            );

    public static final StandardBundlerParam<File> FA_ICON =
            new StandardBundlerParam<>(
                    I18N.getString("param.fa-icon.name"),
                    I18N.getString("param.fa-icon.description"),
                    "fileAssociation.icon",
                    File.class,
                    ICON::fetchFrom,
                    (s, p) -> new File(s)
            );

    public static final StandardBundlerParam<Boolean> UNLOCK_COMMERCIAL_FEATURES =
            new StandardBundlerParam<>(
                    I18N.getString("param.commercial-features.name"),
                    I18N.getString("param.commercial-features.description"),
                    "commercialFeatures",
                    Boolean.class,
                    p -> false,
                    (s, p) -> Boolean.parseBoolean(s)
            );

    public static final StandardBundlerParam<Boolean> ENABLE_APP_CDS =
            new StandardBundlerParam<>(
                    I18N.getString("param.com-app-cds.name"),
                    I18N.getString("param.com-app-cds.description"),
                    "commercial.AppCDS",
                    Boolean.class,
                    p -> false,
                    (s, p) -> Boolean.parseBoolean(s)
            );

<<<<<<< HEAD
=======
    public static final StandardBundlerParam<String> APP_CDS_CACHE_MODE =
            new StandardBundlerParam<>(
                    I18N.getString("param.com-app-cds-cache-mode.name"),
                    I18N.getString("param.com-app-cds-cache-mode.description"),
                    "commercial.AppCDS.cache",
                    String.class,
                    p -> "auto",
                    (s, p) -> s
            );

>>>>>>> 56c4e241
    @SuppressWarnings("unchecked")
    public static final StandardBundlerParam<List<String>> APP_CDS_CLASS_ROOTS =
            new StandardBundlerParam<>(
                    I18N.getString("param.com-app-cds-root.name"),
                    I18N.getString("param.com-app-cds-root.description"),
                    "commercial.AppCDS.classRoots",
                    (Class<List<String>>)((Object)List.class),
                    p -> Arrays.asList(MAIN_CLASS.fetchFrom(p)),
                    (s, p) -> Arrays.asList(s.split("[ ,:]"))
            );

    public static void extractMainClassInfoFromAppResources(Map<String, ? super Object> params) {
        boolean hasMainClass = params.containsKey(MAIN_CLASS.getID());
        boolean hasMainJar = params.containsKey(MAIN_JAR.getID());
        boolean hasMainJarClassPath = params.containsKey(CLASSPATH.getID());
        boolean hasPreloader = params.containsKey(PRELOADER_CLASS.getID());

        if (hasMainClass && hasMainJar && hasMainJarClassPath) {
            return;
        }
        // it's a pair.  The [0] is the srcdir [1] is the file relative to sourcedir
        List<String[]> filesToCheck = new ArrayList<>();
        
        if (hasMainJar) {
            RelativeFileSet rfs = MAIN_JAR.fetchFrom(params);
            for (String s : rfs.getIncludedFiles()) {
                filesToCheck.add(new String[]{rfs.getBaseDirectory().toString(), s});
            }
        } else if (hasMainJarClassPath) {
            for (String s : CLASSPATH.fetchFrom(params).split("\\s+")) {
                filesToCheck.add(new String[] {APP_RESOURCES.fetchFrom(params).getBaseDirectory().toString(), s});
            }
        } else {
            List<RelativeFileSet> rfsl = APP_RESOURCES_LIST.fetchFrom(params);
            if (rfsl == null || rfsl.isEmpty()) {
                return;
            }
            for (RelativeFileSet rfs : rfsl) {
                if (rfs == null) continue;
                
                for (String s : rfs.getIncludedFiles()) {
                    filesToCheck.add(new String[]{rfs.getBaseDirectory().toString(), s});
                }
            }
        }

        String declaredMainClass = (String) params.get(MAIN_CLASS.getID());

        // presume the set iterates in-order
        for (String[] fnames : filesToCheck) {
            try {
                // only sniff jars
                if (!fnames[1].toLowerCase().endsWith(".jar")) continue;

                File file = new File(fnames[0], fnames[1]);
                // that actually exist
                if (!file.exists()) continue;

                JarFile jf = new JarFile(file);
                Manifest m = jf.getManifest();
                Attributes attrs = (m != null) ? m.getMainAttributes() : null;

                if (attrs != null) {
                    String mainClass = attrs.getValue(Attributes.Name.MAIN_CLASS);
                    String fxMain = attrs.getValue(MANIFEST_JAVAFX_MAIN);
                    String preloaderClass = attrs.getValue(MANIFEST_PRELOADER);
                    if (hasMainClass) {
                        if (declaredMainClass.equals(fxMain)) {
                            params.put(USE_FX_PACKAGING.getID(), true);
                        } else if (declaredMainClass.equals(mainClass)) {
                            params.put(USE_FX_PACKAGING.getID(), false);
                        } else {
                            if (fxMain != null) {
                                Log.info(MessageFormat.format(I18N.getString("message.fx-app-does-not-match-specified-main"), fnames[1], fxMain, declaredMainClass));
                            }
                            if (mainClass != null) {
                                Log.info(MessageFormat.format(I18N.getString("message.main-class-does-not-match-specified-main"), fnames[1], mainClass, declaredMainClass));
                            }
                            continue;
                        }
                    } else {
                        if (fxMain != null) {
                            params.put(USE_FX_PACKAGING.getID(), true);
                            params.put(MAIN_CLASS.getID(), fxMain);
                        } else if (mainClass != null) {
                            params.put(USE_FX_PACKAGING.getID(), false);
                            params.put(MAIN_CLASS.getID(), mainClass);
                        } else {
                            continue;
                        }
                    }
                    if (!hasPreloader && preloaderClass != null) {
                        params.put(PRELOADER_CLASS.getID(), preloaderClass);
                    }
                    if (!hasMainJar) {
                        if (fnames[0] == null) {
                            fnames[0] = file.getParentFile().toString();
                        }
                        params.put(MAIN_JAR.getID(), new RelativeFileSet(new File(fnames[0]), new LinkedHashSet<>(Arrays.asList(file))));
                    }
                    if (!hasMainJarClassPath) {
                        String cp = attrs.getValue(Attributes.Name.CLASS_PATH);
                        params.put(CLASSPATH.getID(), cp == null ? "" : cp);
                    }
                    break;
                }
            } catch (IOException ignore) {
                ignore.printStackTrace();
            }
        }
    }

    public static void validateMainClassInfoFromAppResources(Map<String, ? super Object> params) throws ConfigException {
        boolean hasMainClass = params.containsKey(MAIN_CLASS.getID());
        boolean hasMainJar = params.containsKey(MAIN_JAR.getID());
        boolean hasMainJarClassPath = params.containsKey(CLASSPATH.getID());

        if (hasMainClass && hasMainJar && hasMainJarClassPath) {
            return;
        }

        extractMainClassInfoFromAppResources(params);
        if (!params.containsKey(MAIN_CLASS.getID())) {
            if (hasMainJar) {
                throw new ConfigException(
                        MessageFormat.format(I18N.getString("error.no-main-class-with-main-jar"),
                                MAIN_JAR.fetchFrom(params)),
                        MessageFormat.format(I18N.getString("error.no-main-class-with-main-jar.advice"),
                                MAIN_JAR.fetchFrom(params)));
            } else if (hasMainJarClassPath) {
                throw new ConfigException(
                        I18N.getString("error.no-main-class-with-classpath"),
                        I18N.getString("error.no-main-class-with-classpath.advice"));
            } else {
                throw new ConfigException(
                        I18N.getString("error.no-main-class"),
                        I18N.getString("error.no-main-class.advice"));
            }
        }
    }
}<|MERGE_RESOLUTION|>--- conflicted
+++ resolved
@@ -590,8 +590,6 @@
                     (s, p) -> Boolean.parseBoolean(s)
             );
 
-<<<<<<< HEAD
-=======
     public static final StandardBundlerParam<String> APP_CDS_CACHE_MODE =
             new StandardBundlerParam<>(
                     I18N.getString("param.com-app-cds-cache-mode.name"),
@@ -602,7 +600,6 @@
                     (s, p) -> s
             );
 
->>>>>>> 56c4e241
     @SuppressWarnings("unchecked")
     public static final StandardBundlerParam<List<String>> APP_CDS_CLASS_ROOTS =
             new StandardBundlerParam<>(
