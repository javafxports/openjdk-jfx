/*
 * Copyright (c) 2014, 2015, Oracle and/or its affiliates. All rights reserved.
 * DO NOT ALTER OR REMOVE COPYRIGHT NOTICES OR THIS FILE HEADER.
 *
 * This code is free software; you can redistribute it and/or modify it
 * under the terms of the GNU General Public License version 2 only, as
 * published by the Free Software Foundation.  Oracle designates this
 * particular file as subject to the "Classpath" exception as provided
 * by Oracle in the LICENSE file that accompanied this code.
 *
 * This code is distributed in the hope that it will be useful, but WITHOUT
 * ANY WARRANTY; without even the implied warranty of MERCHANTABILITY or
 * FITNESS FOR A PARTICULAR PURPOSE.  See the GNU General Public License
 * version 2 for more details (a copy is included in the LICENSE file that
 * accompanied this code).
 *
 * You should have received a copy of the GNU General Public License version
 * 2 along with this work; if not, write to the Free Software Foundation,
 * Inc., 51 Franklin St, Fifth Floor, Boston, MA 02110-1301 USA.
 *
 * Please contact Oracle, 500 Oracle Parkway, Redwood Shores, CA 94065 USA
 * or visit www.oracle.com if you need additional information or have any
 * questions.
 */

package com.oracle.tools.packager.windows;

import com.oracle.tools.packager.BundlerParamInfo;
import com.oracle.tools.packager.JreUtils;
import com.oracle.tools.packager.StandardBundlerParam;
import com.oracle.tools.packager.RelativeFileSet;
import com.sun.javafx.tools.packager.bundlers.BundleParams;

import java.util.Map;
import java.util.ResourceBundle;
import java.util.function.BiFunction;
import java.util.function.Function;

import static com.oracle.tools.packager.JreUtils.extractJreAsRelativeFileSet;


public class WindowsBundlerParam<T> extends StandardBundlerParam<T> {
    
    private static final ResourceBundle I18N = ResourceBundle.getBundle(WindowsBundlerParam.class.getName());
    
    public WindowsBundlerParam(String name, String description, String id, Class<T> valueType, Function<Map<String, ? super Object>, T> defaultValueFunction, BiFunction<String, Map<String, ? super Object>, T> stringConverter) {
        super(name, description, id, valueType, defaultValueFunction, stringConverter);
    }

    public static final BundlerParamInfo<String> INSTALLER_FILE_NAME = new StandardBundlerParam<> (
            I18N.getString("param.installer-name.name"),
            I18N.getString("param.installer-name.description"),
            "win.installerName",
            String.class,
            params -> {
                String nm = APP_NAME.fetchFrom(params);
                if (nm == null) return null;

                String version = VERSION.fetchFrom(params);
                if (version == null) {
                    return nm;
                } else {
                    return nm + "-" + version;
                }
            },
            (s, p) -> s);

    public static final BundlerParamInfo<String> APP_REGISTRY_NAME = new StandardBundlerParam<> (
            I18N.getString("param.registry-name.name"),
            I18N.getString("param.registry-name.description"),
            "win.registryName",
            String.class,
            params -> {
                String nm = APP_NAME.fetchFrom(params);
                if (nm == null) return null;

                return nm.replaceAll("[^-a-zA-Z\\.0-9]", "");
            },
            (s, p) -> s);

    public static final StandardBundlerParam<String> MENU_GROUP =
            new StandardBundlerParam<>(
                    I18N.getString("param.menu-group.name"),
                    I18N.getString("param.menu-group.description"),
                    "win.menuGroup",
                    String.class,
                    params -> params.containsKey(VENDOR.getID())
                            ? VENDOR.fetchFrom(params)
                            : params.containsKey(CATEGORY.getID())
                            ? CATEGORY.fetchFrom(params)
                            : I18N.getString("param.menu-group.default"),
                    (s, p) -> s
            );

    public static final StandardBundlerParam<Boolean> BIT_ARCH_64 =
            new StandardBundlerParam<>(
                    I18N.getString("param.64-bit.name"),
                    I18N.getString("param.64-bit.description"),
                    "win.64Bit",
                    Boolean.class,
                    params -> System.getProperty("os.arch").contains("64"),
                    (s, p) -> Boolean.valueOf(s)
            );

    public static final StandardBundlerParam<Boolean> BIT_ARCH_64_RUNTIME =
            new StandardBundlerParam<>(
                    I18N.getString("param.runtime-64-bit.name"),
                    I18N.getString("param.runtime-64-bit.description"),
                    "win.64BitJreRuntime",
                    Boolean.class,
                    params -> {WinAppBundler.extractFlagsFromRuntime(params); return "64".equals(params.get(".runtime.bit-arch"));},
                    (s, p) -> Boolean.valueOf(s)
            );

    //Subsetting of JRE is restricted.
    //JRE README defines what is allowed to strip:
    //   http://www.oracle.com/technetwork/java/javase/jre-8-readme-2095710.html
    public static final BundlerParamInfo<JreUtils.Rule[]> WIN_JRE_RULES = new StandardBundlerParam<>(
            "",
            "",
            ".win.runtime.rules",
            JreUtils.Rule[].class,
            params -> new JreUtils.Rule[]{
                    JreUtils.Rule.prefixNeg("\\bin\\new_plugin"),
                    JreUtils.Rule.prefixNeg("\\lib\\deploy"),
                    JreUtils.Rule.suffixNeg(".pdb"),
                    JreUtils.Rule.suffixNeg(".map"),
                    JreUtils.Rule.suffixNeg("axbridge.dll"),
                    JreUtils.Rule.suffixNeg("eula.dll"),
                    JreUtils.Rule.substrNeg("javacpl"),
                    JreUtils.Rule.suffixNeg("wsdetect.dll"),
                    JreUtils.Rule.substrNeg("eployjava1.dll"), //NP and IE versions
                    JreUtils.Rule.substrNeg("bin\\jp2"),
                    JreUtils.Rule.substrNeg("bin\\jpi"),
                    //Rule.suffixNeg("lib\\ext"), //need some of jars there for https to work
                    JreUtils.Rule.suffixNeg("ssv.dll"),
                    JreUtils.Rule.substrNeg("npjpi"),
                    JreUtils.Rule.substrNeg("npoji"),
                    JreUtils.Rule.suffixNeg(".exe"),
                    //keep core deploy files as JavaFX APIs use them
                    //Rule.suffixNeg("deploy.dll"),
                    JreUtils.Rule.suffixNeg("deploy.jar"),
                    //Rule.suffixNeg("javaws.jar"),
                    //Rule.suffixNeg("plugin.jar"),
                    JreUtils.Rule.suffix(".jar")
            },
            (s, p) -> null
    );

    public static final BundlerParamInfo<RelativeFileSet> WIN_RUNTIME = new StandardBundlerParam<>(
            I18N.getString("param.runtime.name"),
            I18N.getString("param.runtime.description"),
            BundleParams.PARAM_RUNTIME,
            RelativeFileSet.class,
            params -> extractJreAsRelativeFileSet(System.getProperty("java.home"),
                    WIN_JRE_RULES.fetchFrom(params)),
            (s, p) -> extractJreAsRelativeFileSet(s,
                    WIN_JRE_RULES.fetchFrom(p))
    );

    public static final BundlerParamInfo<Boolean> INSTALLDIR_CHOOSER = new StandardBundlerParam<> (
        I18N.getString("param.installdir-chooser.name"),
        I18N.getString("param.installdir-chooser.description"),
        BundleParams.PARAM_INSTALLDIR_CHOOSER,
        Boolean.class,
        params -> Boolean.FALSE,
        (s, p) -> Boolean.valueOf(s)
    );

<<<<<<< HEAD
    public static void extractFlagsFromVersion(Map<String, ? super Object> params, String versionOutput) {
        Pattern bitArchPattern = Pattern.compile("(\\d*)[- ]?[bB]it");
        Matcher matcher = bitArchPattern.matcher(versionOutput);
        if (matcher.find()) {
            params.put(".runtime.bit-arch", matcher.group(1));
        } else {
            // presume 32 bit on no match
            params.put(".runtime.bit-arch", "32");
        }

        Pattern versionMatcher = Pattern.compile("java version \"((\\d+.\\d+.\\d+)_(\\d+))(-(.*))?\"");
        matcher = versionMatcher.matcher(versionOutput);
        if (matcher.find()) {
            params.put(".runtime.version", matcher.group(1));
            params.put(".runtime.version.release", matcher.group(2));
            params.put(".runtime.version.update", matcher.group(3));
            params.put(".runtime.version.modifiers", matcher.group(5));
        } else {
            params.put(".runtime.version", "");
            params.put(".runtime.version.release", "");
            params.put(".runtime.version.update", "");
            params.put(".runtime.version.modifiers", "");
        }
    }
    
    public static final BundlerParamInfo<Boolean> INSTALLDIR_CHOOSER = new StandardBundlerParam<> (
        I18N.getString("param.installdir-chooser.name"),
        I18N.getString("param.installdir-chooser.description"),
        BundleParams.PARAM_INSTALLDIR_CHOOSER,
        Boolean.class,
        params -> Boolean.FALSE,
        (s, p) -> Boolean.valueOf(s)
    );

=======
>>>>>>> 56c4e241
}<|MERGE_RESOLUTION|>--- conflicted
+++ resolved
@@ -167,41 +167,4 @@
         (s, p) -> Boolean.valueOf(s)
     );
 
-<<<<<<< HEAD
-    public static void extractFlagsFromVersion(Map<String, ? super Object> params, String versionOutput) {
-        Pattern bitArchPattern = Pattern.compile("(\\d*)[- ]?[bB]it");
-        Matcher matcher = bitArchPattern.matcher(versionOutput);
-        if (matcher.find()) {
-            params.put(".runtime.bit-arch", matcher.group(1));
-        } else {
-            // presume 32 bit on no match
-            params.put(".runtime.bit-arch", "32");
-        }
-
-        Pattern versionMatcher = Pattern.compile("java version \"((\\d+.\\d+.\\d+)_(\\d+))(-(.*))?\"");
-        matcher = versionMatcher.matcher(versionOutput);
-        if (matcher.find()) {
-            params.put(".runtime.version", matcher.group(1));
-            params.put(".runtime.version.release", matcher.group(2));
-            params.put(".runtime.version.update", matcher.group(3));
-            params.put(".runtime.version.modifiers", matcher.group(5));
-        } else {
-            params.put(".runtime.version", "");
-            params.put(".runtime.version.release", "");
-            params.put(".runtime.version.update", "");
-            params.put(".runtime.version.modifiers", "");
-        }
-    }
-    
-    public static final BundlerParamInfo<Boolean> INSTALLDIR_CHOOSER = new StandardBundlerParam<> (
-        I18N.getString("param.installdir-chooser.name"),
-        I18N.getString("param.installdir-chooser.description"),
-        BundleParams.PARAM_INSTALLDIR_CHOOSER,
-        Boolean.class,
-        params -> Boolean.FALSE,
-        (s, p) -> Boolean.valueOf(s)
-    );
-
-=======
->>>>>>> 56c4e241
 }