/*
 * Copyright (c) 2011, 2018, Oracle and/or its affiliates. All rights reserved.
 * DO NOT ALTER OR REMOVE COPYRIGHT NOTICES OR THIS FILE HEADER.
 *
 * This code is free software; you can redistribute it and/or modify it
 * under the terms of the GNU General Public License version 2 only, as
 * published by the Free Software Foundation.  Oracle designates this
 * particular file as subject to the "Classpath" exception as provided
 * by Oracle in the LICENSE file that accompanied this code.
 *
 * This code is distributed in the hope that it will be useful, but WITHOUT
 * ANY WARRANTY; without even the implied warranty of MERCHANTABILITY or
 * FITNESS FOR A PARTICULAR PURPOSE.  See the GNU General Public License
 * version 2 for more details (a copy is included in the LICENSE file that
 * accompanied this code).
 *
 * You should have received a copy of the GNU General Public License version
 * 2 along with this work; if not, write to the Free Software Foundation,
 * Inc., 51 Franklin St, Fifth Floor, Boston, MA 02110-1301 USA.
 *
 * Please contact Oracle, 500 Oracle Parkway, Redwood Shores, CA 94065 USA
 * or visit www.oracle.com if you need additional information or have any
 * questions.
 */

#include "config.h"

#include "Path.h"
#include "FloatRect.h"
#include "StrokeStyleApplier.h"
#include "PlatformJavaClasses.h"
#include "NotImplemented.h"
#include "GraphicsContextJava.h"
#include "RQRef.h"
#include "GraphicsContext.h"
#include "ImageBuffer.h"

#include <wtf/text/WTFString.h>

#include "com_sun_webkit_graphics_WCPathIterator.h"


namespace WebCore {

static GraphicsContext& scratchContext()
{
    static std::unique_ptr<ImageBuffer> img = ImageBuffer::create(FloatSize(1.f, 1.f), Unaccelerated);
    static GraphicsContext &context = img->context();
    return context;
}

RefPtr<RQRef> createEmptyPath()
{
    JNIEnv* env = WTF::GetJavaEnv();
    static jmethodID mid = env->GetMethodID(PG_GetGraphicsManagerClass(env),
        "createWCPath", "()Lcom/sun/webkit/graphics/WCPath;");
    ASSERT(mid);

    JLObject ref(env->CallObjectMethod(PL_GetGraphicsManager(env), mid));
    ASSERT(ref);
    WTF::CheckAndClearException(env);
    return RQRef::create(ref);
}

RefPtr<RQRef> copyPath(RefPtr<RQRef> p)
{
    if (!p) {
        return createEmptyPath();
    }
    JNIEnv* env = WTF::GetJavaEnv();

    static jmethodID mid = env->GetMethodID(PG_GetGraphicsManagerClass(env),
        "createWCPath",
        "(Lcom/sun/webkit/graphics/WCPath;)Lcom/sun/webkit/graphics/WCPath;");
    ASSERT(mid);

    JLObject ref(env->CallObjectMethod(PL_GetGraphicsManager(env), mid, (jobject)*p));
    ASSERT(ref);
    WTF::CheckAndClearException(env);

    return RQRef::create(ref);
}



Path::Path()
    : m_path(createEmptyPath())
{}

Path::Path(const Path& p)
    : m_path(copyPath(p.platformPath()))
{}

Path::~Path()
{}

Path::Path(Path&& other)
{
    m_path = other.m_path;
    other.m_path = nullptr;
}

Path& Path::operator=(const Path &p)
{
    if (this != &p) {
        m_path = copyPath(p.platformPath());
    }
    return *this;
}

Path& Path::operator=(Path&& other)
{
    if (this == &other)
        return *this;

    m_path = other.m_path;
    other.m_path = nullptr;
    return *this;
}

bool Path::contains(const FloatPoint& p, WindRule rule) const
{
    ASSERT(m_path);

    JNIEnv* env = WTF::GetJavaEnv();

    static jmethodID mid = env->GetMethodID(PG_GetPathClass(env), "contains",
        "(IDD)Z");
    ASSERT(mid);

    jboolean res = env->CallBooleanMethod(*m_path, mid, (jint)rule,
        (jdouble)p.x(), (jdouble)p.y());
    WTF::CheckAndClearException(env);

    return jbool_to_bool(res);
}

FloatRect Path::boundingRect() const
{
    return strokeBoundingRect(0);
}

FloatRect Path::strokeBoundingRect(StrokeStyleApplier *applier) const
{
    ASSERT(m_path);

    JNIEnv* env = WTF::GetJavaEnv();

    static jmethodID mid = env->GetMethodID(PG_GetPathClass(env), "getBounds",
            "()Lcom/sun/webkit/graphics/WCRectangle;");
    ASSERT(mid);

    JLObject rect(env->CallObjectMethod(*m_path, mid));
    WTF::CheckAndClearException(env);
    if (rect) {
        static jfieldID rectxFID = env->GetFieldID(PG_GetRectangleClass(env), "x", "F");
        ASSERT(rectxFID);
        static jfieldID rectyFID = env->GetFieldID(PG_GetRectangleClass(env), "y", "F");
        ASSERT(rectyFID);
        static jfieldID rectwFID = env->GetFieldID(PG_GetRectangleClass(env), "w", "F");
        ASSERT(rectwFID);
        static jfieldID recthFID = env->GetFieldID(PG_GetRectangleClass(env), "h", "F");
        ASSERT(recthFID);

        FloatRect bounds(
            float(env->GetFloatField(rect, rectxFID)),
            float(env->GetFloatField(rect, rectyFID)),
            float(env->GetFloatField(rect, rectwFID)),
            float(env->GetFloatField(rect, recthFID)));
        WTF::CheckAndClearException(env);

        float thickness;
        if (applier) {
            GraphicsContext& gc = scratchContext();
            gc.save();
            applier->strokeStyle(&gc);
            thickness = gc.strokeThickness();
            gc.restore();
            bounds.inflate(thickness / 2);
        }
        return bounds;
    } else {
        return FloatRect();
    }
}

void Path::clear()
{
    ASSERT(m_path);

    JNIEnv* env = WTF::GetJavaEnv();

    static jmethodID mid = env->GetMethodID(PG_GetPathClass(env),
        "clear", "()V");
    ASSERT(mid);

    env->CallVoidMethod(*m_path, mid);
    WTF::CheckAndClearException(env);
}

bool Path::isEmpty() const
{
    ASSERT(m_path);

    JNIEnv* env = WTF::GetJavaEnv();

    static jmethodID mid = env->GetMethodID(PG_GetPathClass(env),
                                            "isEmpty", "()Z");
    ASSERT(mid);

    jboolean res = env->CallBooleanMethod(*m_path, mid);
    WTF::CheckAndClearException(env);

    return jbool_to_bool(res);
}

bool Path::hasCurrentPoint() const
{
    ASSERT(m_path);

    JNIEnv* env = WTF::GetJavaEnv();

    static jmethodID mid = env->GetMethodID(PG_GetPathClass(env),
                                            "hasCurrentPoint", "()Z");
    ASSERT(mid);

    jboolean res = env->CallBooleanMethod(*m_path, mid);
    WTF::CheckAndClearException(env);

    return jbool_to_bool(res);
}

FloatPoint Path::currentPoint() const
{
    //utatodo: return current point of subpath.
    float quietNaN = std::numeric_limits<float>::quiet_NaN();
    return FloatPoint(quietNaN, quietNaN);
}

void Path::moveTo(const FloatPoint &p)
{
    ASSERT(m_path);

    JNIEnv* env = WTF::GetJavaEnv();

    static jmethodID mid = env->GetMethodID(PG_GetPathClass(env), "moveTo",
        "(DD)V");
    ASSERT(mid);

    env->CallVoidMethod(*m_path, mid, (jdouble)p.x(), (jdouble)p.y());
    WTF::CheckAndClearException(env);
}

void Path::addLineTo(const FloatPoint &p)
{
    ASSERT(m_path);

    JNIEnv* env = WTF::GetJavaEnv();

    static jmethodID mid = env->GetMethodID(PG_GetPathClass(env), "addLineTo",
        "(DD)V");
    ASSERT(mid);

    env->CallVoidMethod(*m_path, mid, (jdouble)p.x(), (jdouble)p.y());
    WTF::CheckAndClearException(env);
}

void Path::addQuadCurveTo(const FloatPoint &cp, const FloatPoint &p)
{
    ASSERT(m_path);

    JNIEnv* env = WTF::GetJavaEnv();

    static jmethodID mid = env->GetMethodID(PG_GetPathClass(env), "addQuadCurveTo",
                                            "(DDDD)V");
    ASSERT(mid);

    env->CallVoidMethod(*m_path, mid, (jdouble)cp.x(), (jdouble)cp.y(), (jdouble)p.x(), (jdouble)p.y());
    WTF::CheckAndClearException(env);
}

void Path::addBezierCurveTo(const FloatPoint & controlPoint1,
                            const FloatPoint & controlPoint2,
                            const FloatPoint & controlPoint3)
{
    ASSERT(m_path);

    JNIEnv* env = WTF::GetJavaEnv();

    static jmethodID mid = env->GetMethodID(PG_GetPathClass(env),
        "addBezierCurveTo", "(DDDDDD)V");
    ASSERT(mid);

    env->CallVoidMethod(*m_path, mid,
                        (jdouble)controlPoint1.x(), (jdouble)controlPoint1.y(),
                        (jdouble)controlPoint2.x(), (jdouble)controlPoint2.y(),
                        (jdouble)controlPoint3.x(), (jdouble)controlPoint3.y());
    WTF::CheckAndClearException(env);
}

void Path::addArcTo(const FloatPoint & p1, const FloatPoint & p2, float radius)
{
    ASSERT(m_path);

    JNIEnv* env = WTF::GetJavaEnv();

    static jmethodID mid = env->GetMethodID(PG_GetPathClass(env), "addArcTo",
        "(DDDDD)V");
    ASSERT(mid);

    env->CallVoidMethod(*m_path, mid,
                        (jdouble)p1.x(), (jdouble)p1.y(),
                        (jdouble)p2.x(), (jdouble)p2.y(), (jdouble)radius);
    WTF::CheckAndClearException(env);
}

void Path::closeSubpath()
{
    ASSERT(m_path);

    JNIEnv* env = WTF::GetJavaEnv();

    static jmethodID mid = env->GetMethodID(PG_GetPathClass(env),
        "closeSubpath", "()V");
    ASSERT(mid);

    env->CallVoidMethod(*m_path, mid);
    WTF::CheckAndClearException(env);
}

void Path::addArc(const FloatPoint & p, float radius, float startAngle,
                  float endAngle, bool clockwise)
{
    ASSERT(m_path);

    JNIEnv* env = WTF::GetJavaEnv();

    static jmethodID mid = env->GetMethodID(PG_GetPathClass(env), "addArc",
        "(DDDDDZ)V");
    ASSERT(mid);

    env->CallVoidMethod(*m_path, mid, (jdouble)p.x(), (jdouble)p.y(),
        (jdouble)radius, (jdouble)startAngle, (jdouble)endAngle,
        bool_to_jbool(clockwise));
    WTF::CheckAndClearException(env);
}

void Path::addRect(const FloatRect& r)
{
    ASSERT(m_path);

    JNIEnv* env = WTF::GetJavaEnv();

    static jmethodID mid = env->GetMethodID(PG_GetPathClass(env), "addRect",
        "(DDDD)V");
    ASSERT(mid);

    env->CallVoidMethod(*m_path, mid, (jdouble)r.x(), (jdouble)r.y(),
                              (jdouble)r.width(), (jdouble)r.height());
    WTF::CheckAndClearException(env);
}

void Path::addEllipse(FloatPoint, float, float, float, float, float, bool)
{
    notImplemented();
}

void Path::addPath(const Path&, const AffineTransform&)
{
    notImplemented();
}

void Path::addEllipse(const FloatRect& r)
{
    ASSERT(m_path);

    JNIEnv* env = WTF::GetJavaEnv();
    static jmethodID mid = env->GetMethodID(PG_GetPathClass(env), "addEllipse",
        "(DDDD)V");
    ASSERT(mid);

    env->CallVoidMethod(*m_path, mid,
                        (jdouble)r.x(), (jdouble)r.y(),
                        (jdouble)r.width(), (jdouble)r.height());
    WTF::CheckAndClearException(env);
}

void Path::translate(const FloatSize &sz)
{
    ASSERT(m_path);

    JNIEnv* env = WTF::GetJavaEnv();
    static jmethodID mid = env->GetMethodID(PG_GetPathClass(env), "translate",
        "(DD)V");
    ASSERT(mid);

    env->CallVoidMethod(*m_path, mid,
                        (jdouble)sz.width(), (jdouble)sz.height());
    WTF::CheckAndClearException(env);
}

void Path::transform(const AffineTransform &at)
{
    ASSERT(m_path);

    JNIEnv* env = WTF::GetJavaEnv();

    static jmethodID mid = env->GetMethodID(PG_GetPathClass(env),
        "transform", "(DDDDDD)V");
    ASSERT(mid);

    env->CallVoidMethod(*m_path, mid,
                        (jdouble)at.a(), (jdouble)at.b(),
                        (jdouble)at.c(), (jdouble)at.d(),
                        (jdouble)at.e(), (jdouble)at.f());
    WTF::CheckAndClearException(env);
}

void Path::apply(const PathApplierFunction& function) const
{
    ASSERT(m_path);

    JNIEnv* env = WTF::GetJavaEnv();

    static jmethodID mid = env->GetMethodID(PG_GetPathClass(env),
        "getPathIterator", "()Lcom/sun/webkit/graphics/WCPathIterator;");
    ASSERT(mid);

    JLObject iter(env->CallObjectMethod(*m_path, mid));
    WTF::CheckAndClearException(env);

    if (iter) {
        static jmethodID midIsDone = env->GetMethodID(PG_GetPathIteratorClass(env),
            "isDone", "()Z");
        ASSERT(midIsDone);

        static jmethodID midNext = env->GetMethodID(PG_GetPathIteratorClass(env),
            "next", "()V");
        ASSERT(midNext);

        static jmethodID midCurrentSegment = env->GetMethodID(PG_GetPathIteratorClass(env),
            "currentSegment", "([D)I");
        ASSERT(midCurrentSegment);

        PathElement pelement;
        FloatPoint points[3];
        pelement.points = points;

        JLocalRef<jdoubleArray> coords(env->NewDoubleArray(6));
        while(JNI_FALSE == env->CallBooleanMethod(iter, midIsDone)) {
            jint type = env->CallBooleanMethod(
                iter,
                midCurrentSegment,
                (jdoubleArray)coords);
            jboolean isCopy = JNI_FALSE;
            jdouble *data = env->GetDoubleArrayElements(coords, &isCopy);
            switch (type) {
            case com_sun_webkit_graphics_WCPathIterator_SEG_MOVETO:
                pelement.type = PathElementMoveToPoint;
                pelement.points[0] = FloatPoint(data[0],data[1]);
                function(pelement);
                break;
            case com_sun_webkit_graphics_WCPathIterator_SEG_LINETO:
                pelement.type = PathElementAddLineToPoint;
                pelement.points[0] = FloatPoint(data[0],data[1]);
                function(pelement);
                break;
            case com_sun_webkit_graphics_WCPathIterator_SEG_QUADTO:
                pelement.type = PathElementAddQuadCurveToPoint;
                pelement.points[0] = FloatPoint(data[0],data[1]);
                pelement.points[1] = FloatPoint(data[2],data[3]);
                function(pelement);
                break;
            case com_sun_webkit_graphics_WCPathIterator_SEG_CUBICTO:
                pelement.type = PathElementAddCurveToPoint;
                pelement.points[0] = FloatPoint(data[0],data[1]);
                pelement.points[1] = FloatPoint(data[2],data[3]);
                pelement.points[2] = FloatPoint(data[4],data[5]);
                function(pelement);
                break;
            case com_sun_webkit_graphics_WCPathIterator_SEG_CLOSE:
                pelement.type = PathElementCloseSubpath;
                function(pelement);
                break;
            }
            env->ReleaseDoubleArrayElements(coords, data, JNI_ABORT);
            env->CallVoidMethod(iter, midNext);
        }
        WTF::CheckAndClearException(env);
    }
}

<<<<<<< HEAD
bool Path::strokeContains(StrokeStyleApplier *applier, const FloatPoint& p) const
{
    ASSERT(m_path);

    GraphicsContext& gc = scratchContext();
    gc.save();

    // Stroke style is set to SolidStroke if the path is not dashed, else it
    // is unchanged. Setting it to NoStroke enables us to detect the switch.
    gc.setStrokeStyle(NoStroke);

    if (applier) {
        applier->strokeStyle(&gc);
    }

    float thickness = gc.strokeThickness();
    StrokeStyle strokeStyle = gc.strokeStyle();
    float miterLimit = gc.platformContext()->miterLimit();
    LineCap cap = gc.platformContext()->lineCap();
    LineJoin join = gc.platformContext()->lineJoin();
    float dashOffset = gc.platformContext()->dashOffset();
    DashArray dashes = gc.platformContext()->dashArray();

    gc.restore();

    JNIEnv* env = WebCore_GetJavaEnv();

    static jmethodID mid = env->GetMethodID(PG_GetPathClass(env), "strokeContains",
        "(DDDDIID[D)Z");

    ASSERT(mid);

    size_t size = strokeStyle == SolidStroke ? 0 : dashes.size();
    jdouble* dashArrayJavaPrep = new jdouble[size];
    for (size_t i = 0; i < size; i++) {
        dashArrayJavaPrep[i] = (jdouble) dashes.at(i);
    }

    jdoubleArray dashArray = env->NewDoubleArray(size);
    env->SetDoubleArrayRegion(dashArray, 0, size, dashArrayJavaPrep);

    delete[] dashArrayJavaPrep;

    jboolean res = env->CallBooleanMethod(*m_path, mid, (jdouble)p.x(),
        (jdouble)p.y(), (jdouble) thickness, (jdouble) miterLimit,
        (jint) cap, (jint) join, (jdouble) dashOffset, dashArray);

    env->DeleteLocalRef(dashArray);

    CheckAndClearException(env);

    return jbool_to_bool(res);
=======
bool Path::strokeContains(StrokeStyleApplier*, const FloatPoint&) const
{
    notImplemented();
    return false;
>>>>>>> fb42bef2
}

}<|MERGE_RESOLUTION|>--- conflicted
+++ resolved
@@ -490,7 +490,6 @@
     }
 }
 
-<<<<<<< HEAD
 bool Path::strokeContains(StrokeStyleApplier *applier, const FloatPoint& p) const
 {
     ASSERT(m_path);
@@ -543,12 +542,6 @@
     CheckAndClearException(env);
 
     return jbool_to_bool(res);
-=======
-bool Path::strokeContains(StrokeStyleApplier*, const FloatPoint&) const
-{
-    notImplemented();
-    return false;
->>>>>>> fb42bef2
 }
 
 }