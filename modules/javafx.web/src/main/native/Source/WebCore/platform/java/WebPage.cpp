/*
 * Copyright (c) 2011, 2018, Oracle and/or its affiliates. All rights reserved.
 * DO NOT ALTER OR REMOVE COPYRIGHT NOTICES OR THIS FILE HEADER.
 *
 * This code is free software; you can redistribute it and/or modify it
 * under the terms of the GNU General Public License version 2 only, as
 * published by the Free Software Foundation.  Oracle designates this
 * particular file as subject to the "Classpath" exception as provided
 * by Oracle in the LICENSE file that accompanied this code.
 *
 * This code is distributed in the hope that it will be useful, but WITHOUT
 * ANY WARRANTY; without even the implied warranty of MERCHANTABILITY or
 * FITNESS FOR A PARTICULAR PURPOSE.  See the GNU General Public License
 * version 2 for more details (a copy is included in the LICENSE file that
 * accompanied this code).
 *
 * You should have received a copy of the GNU General Public License version
 * 2 along with this work; if not, write to the Free Software Foundation,
 * Inc., 51 Franklin St, Fifth Floor, Boston, MA 02110-1301 USA.
 *
 * Please contact Oracle, 500 Oracle Parkway, Redwood Shores, CA 94065 USA
 * or visit www.oracle.com if you need additional information or have any
 * questions.
 */

#include "config.h"

#if COMPILER(GCC_OR_CLANG)
#pragma GCC diagnostic ignored "-Wunused-parameter"
#endif

#include "WebPage.h"

#include <WebCore/LibWebRTCProvider.h>
#include <WebCore/SocketProvider.h>
#include <WebCore/EmptyClients.h>
#include <WebCore/AdjustViewSizeOrNot.h>
#include <WebCore/CacheStorageProvider.h>
#include <WebCore/CharacterData.h>
#include <WebCore/Chrome.h>
#include <WebCore/ContextMenuController.h>
#include <WebCore/DeprecatedGlobalSettings.h>
#include <WebCore/Document.h>
#include <WebCore/DragController.h>
#include <WebCore/Editor.h>
#include <WebCore/EventHandler.h>
#include <WebCore/FloatRect.h>
#include <WebCore/FloatSize.h>
#include <WebCore/FocusController.h>
#include <WebCore/Frame.h>
#include <WebCore/MainFrame.h>
#include <WebCore/HistoryItem.h>
#include <WebCore/BackForwardController.h>
#include <WebCore/FrameTree.h>
#include <WebCore/FrameLoadRequest.h>
#include <WebCore/FrameView.h>
#include <WebCore/GCController.h>
#include <WebCore/HTMLFormElement.h>
#include <WebCore/InspectorController.h>
#include <WebCore/KeyboardEvent.h>

#include <WebCore/NodeTraversal.h>
#include <WebCore/Page.h>
#include <WebCore/PageGroup.h>
#include <WebCore/RenderTreeAsText.h>
#include <WebCore/RenderView.h>
#include <WebCore/SecurityPolicy.h>
#include <WebCore/Settings.h>
#include <WebCore/ScriptController.h>
#include <WebCore/Text.h>
#include <WebCore/TextIterator.h>
#include <WebCore/PageConfiguration.h>
#include <JavaScriptCore/inspector/InspectorAgentBase.h>
#include <JavaScriptCore/JSContextRefPrivate.h>
#include <JavaScriptCore/JSContextRef.h>
#include <JavaScriptCore/ScriptValue.h>
#include <wtf/java/DbgUtils.h>
#include <wtf/java/JavaRef.h>
#include <wtf/RunLoop.h>

#include "TextureMapperJava.h"
#include "TextureMapperLayer.h"
#include "GraphicsLayerTextureMapper.h"

#include "Logging.h"
#include "ContextMenu.h"
#include "ContextMenuJava.h"
#include "ContextMenuClientJava.h"
#include "DragClientJava.h"
#include "DragData.h"
#include "Font.h"
#include "FontPlatformData.h"
#include "FrameLoaderClientJava.h"
#include "EditorClientJava.h"
#include "GeolocationClientMock.h"
#include "GraphicsContext.h"
#include "InspectorClientJava.h"
#include "PlatformContextJava.h"
#include "PlatformKeyboardEvent.h"
#include "PlatformMouseEvent.h"
#include "PlatformTouchEvent.h"
#include "PlatformStrategiesJava.h"
#include "PlatformWheelEvent.h"
#include "ProgressTrackerClientJava.h"
#include "RenderThemeJava.h"
#include "ResourceRequest.h"
#include "RuntimeEnabledFeatures.h"
#include "java/WebKitLogging.h"
#include "java/BackForwardList.h"
#include "WebKitLegacy/Storage/WebDatabaseProvider.h"
#include "WebKitLegacy/Storage/StorageNamespaceImpl.h"
#include "StorageNamespaceProvider.h"
#include "VisitedLinkStoreJava.h"
#include "WebKitVersion.h" //generated
#include "Widget.h"
#include "WorkerThread.h"
#include "testing/js/WebCoreTestSupport.h"
#include "jsc/BridgeUtils.h"
#include "ChromeClientJava.h"
#include "WebPageConfig.h"

#include <wtf/text/WTFString.h>
#include <wtf/Ref.h>
#include <wtf/java/JavaEnv.h>
#include <JavaScriptCore/JSLock.h>
#include <JavaScriptCore/InitializeThreading.h>
#include <JavaScriptCore/JSObject.h>
#include <JavaScriptCore/JSCJSValue.h>
#include <JavaScriptCore/APICast.h>
#include <JavaScriptCore/JSStringRef.h>
#include <JavaScriptCore/Options.h>

#include <WebCore/runtime_root.h>
#if OS(UNIX)
#include <sys/utsname.h>
#endif
#include <mutex>
#if OS(WINDOWS)
#include <platform/win/SystemInfo.h>
#endif


#include "com_sun_webkit_WebPage.h"
#include "com_sun_webkit_event_WCFocusEvent.h"
#include "com_sun_webkit_event_WCKeyEvent.h"
#include "com_sun_webkit_event_WCMouseEvent.h"

#if ENABLE(NOTIFICATIONS) || ENABLE(LEGACY_NOTIFICATIONS)
#include "NotificationController.h"
#include "NotificationClientJava.h"
#endif

namespace WebCore {

WebPage::WebPage(std::unique_ptr<Page> page)
    : m_page(WTFMove(page))
{
#if ENABLE(NOTIFICATIONS) || ENABLE(LEGACY_NOTIFICATIONS)
    if(!NotificationController::from(m_page.get())) {
        provideNotification(m_page.get(), NotificationClientJava::instance());
    }
#endif
}

WebPage::~WebPage()
{
    debugEnded();
}

WebPage* WebPage::webPageFromJObject(const JLObject& oWebPage)
{
    JNIEnv* env = WebCore_GetJavaEnv();

    static jmethodID midGetPageMethod = env->GetMethodID(
        PG_GetWebPageClass(env),
        "getPage",
        "()J");
    ASSERT(midGetPageMethod);

    jlong p = env->CallLongMethod(oWebPage, midGetPageMethod);
    CheckAndClearException(env);

    return webPageFromJLong(p);
}

JLObject WebPage::jobjectFromPage(Page* page)
{
    if (!page)
        return NULL;

    return page->chrome().client().isJavaChromeClient()
        ? (static_cast<ChromeClientJava*>(&page->chrome().client()))->platformPage()
        : NULL;
}

void WebPage::setSize(const IntSize& size)
{
    Frame* mainFrame = (Frame*)&m_page->mainFrame();

    FrameView* frameView = mainFrame->view();
    if (!frameView) {
        return;
    }

    frameView->resize(size);
    frameView->layoutContext().scheduleLayout();

    if (m_rootLayer) {
        m_rootLayer->setSize(size);
        m_rootLayer->setNeedsDisplay();
    }
}

static void drawDebugLed(GraphicsContext& context,
                         const IntRect& rect,
                         const Color& color)
{
    const int w = 50;
    const int h = 50;
    FloatRect ledRect(
            rect.x() + rect.width() / 2 - w / 2,
            rect.y() + rect.height() / 2 - h / 2,
            w,
            h);
    context.fillRect(ledRect, color);
}

static void drawDebugBorder(GraphicsContext& context,
                            const IntRect& rect,
                            const Color& color,
                            int width)
{
    int x = rect.x();
    int y = rect.y();
    int w = rect.width();
    int h = rect.height();
    context.fillRect(FloatRect(x, y, w, width));
    context.fillRect(FloatRect(x, y + h - width, w, width), color);
    context.fillRect(FloatRect(x, y, width, h), color);
    context.fillRect(FloatRect(x + w - width, y, width, h), color);
}

void WebPage::prePaint() {
<<<<<<< HEAD
    if (!m_jTheme) {
        m_jTheme = RenderThemeJava::themeForPage(jobjectFromPage(m_page.get()));
    }
    RenderThemeJava::setTheme(m_jTheme);
=======
#if USE(ACCELERATED_COMPOSITING)
>>>>>>> 031ed01d
    if (m_rootLayer) {
        if (m_syncLayers) {
            m_syncLayers = false;
            syncLayers();
        }
        return;
    }

    Frame* mainFrame = (Frame*)&m_page->mainFrame();
    FrameView* frameView = mainFrame->view();
    if (frameView) {
        // Updating layout & styles precedes normal painting.
        frameView->updateLayoutAndStyleIfNeededRecursive();
    }
}

RefPtr<RQRef> WebPage::jRenderTheme()
{
    if (!m_jRenderTheme) {
        m_jRenderTheme = RenderThemeJava::themeForPage(jobjectFromPage(m_page.get()));
    }
    return m_jRenderTheme;
}

void WebPage::paint(jobject rq, jint x, jint y, jint w, jint h)
{
    if (m_rootLayer) {
        return;
    }

    DBG_CHECKPOINTEX("twkUpdateContent", 15, 100);

    RefPtr<Frame> mainFrame((Frame*)&m_page->mainFrame());
    RefPtr<FrameView> frameView(mainFrame->view());
    if (!frameView) {
        return;
    }

    // Will be deleted by GraphicsContext destructor
    PlatformContextJava* ppgc = new PlatformContextJava(rq, jRenderTheme());
    GraphicsContext gc(ppgc);

    // TODO: Following JS synchronization is not necessary for single thread model
    JSGlobalContextRef globalContext = toGlobalRef(mainFrame->script().globalObject(mainThreadNormalWorld())->globalExec());
    JSC::JSLockHolder sw(toJS(globalContext)); // TODO-java: was JSC::APIEntryShim sw( toJS(globalContext) );

    frameView->paint(gc, IntRect(x, y, w, h));
    if (m_page->settings().showDebugBorders()) {
        drawDebugLed(gc, IntRect(x, y, w, h), Color(0, 0, 255, 128));
    }

    gc.platformContext()->rq().flushBuffer();
}

void WebPage::postPaint(jobject rq, jint x, jint y, jint w, jint h)
{
    if (!m_page->inspectorController().highlightedNode()
            && !m_rootLayer
    ) {
        return;
    }

    // Will be deleted by GraphicsContext destructor
    PlatformContextJava* ppgc = new PlatformContextJava(rq, jRenderTheme());
    GraphicsContext gc(ppgc);

    if (m_rootLayer) {
        if (m_syncLayers) {
            m_syncLayers = false;
            syncLayers();
        }
        renderCompositedLayers(gc, IntRect(x, y, w, h));
        if (m_page->settings().showDebugBorders()) {
            drawDebugLed(gc, IntRect(x, y, w, h), Color(0, 192, 0, 128));
        }
        if (downcast<GraphicsLayerTextureMapper>(m_rootLayer.get())->layer().descendantsOrSelfHaveRunningAnimations()) {
            requestJavaRepaint(pageRect());
        }
    }

    if (m_page->inspectorController().highlightedNode()) {
        m_page->inspectorController().drawHighlight(gc);
    }

    gc.platformContext()->rq().flushBuffer();
    RenderThemeJava::setTheme(nullptr);
}

void WebPage::scroll(const IntSize& scrollDelta,
                     const IntRect& rectToScroll,
                     const IntRect& clipRect)
{
    if (m_rootLayer) {
        m_rootLayer->setNeedsDisplayInRect(rectToScroll);
        return;
    }

    JNIEnv* env = WebCore_GetJavaEnv();

    static jmethodID mid = env->GetMethodID(
            PG_GetWebPageClass(env),
            "fwkScroll",
            "(IIIIII)V");
    ASSERT(mid);

    env->CallVoidMethod(
            jobjectFromPage(m_page.get()),
            mid,
            rectToScroll.x(),
            rectToScroll.y(),
            rectToScroll.width(),
            rectToScroll.height(),
            scrollDelta.width(),
            scrollDelta.height());
    CheckAndClearException(env);
}

void WebPage::repaint(const IntRect& rect)
{
    if (m_rootLayer) {
        m_rootLayer->setNeedsDisplayInRect(rect);
    }
    requestJavaRepaint(rect);
}

void WebPage::requestJavaRepaint(const IntRect& rect)
{
    JNIEnv* env = WebCore_GetJavaEnv();

    static jmethodID mid = env->GetMethodID(
            PG_GetWebPageClass(env),
            "fwkRepaint",
            "(IIII)V");
    ASSERT(mid);

    env->CallVoidMethod(
            jobjectFromPage(m_page.get()),
            mid,
            rect.x(),
            rect.y(),
            rect.width(),
            rect.height());
    CheckAndClearException(env);
}

void WebPage::setRootChildLayer(GraphicsLayer* layer)
{
    if (layer) {
        m_rootLayer = GraphicsLayer::create(nullptr, *this);
        m_rootLayer->setDrawsContent(true);
        m_rootLayer->setContentsOpaque(true);
        m_rootLayer->setSize(pageRect().size());
        m_rootLayer->setNeedsDisplay();
        m_rootLayer->addChild(layer);

        m_textureMapper = TextureMapper::create();
        downcast<GraphicsLayerTextureMapper>(m_rootLayer.get())->layer()
                .setTextureMapper(m_textureMapper.get());
    } else {
        m_rootLayer.reset();
        m_textureMapper.reset();
    }
}

void WebPage::setNeedsOneShotDrawingSynchronization()
{
}

void WebPage::scheduleCompositingLayerSync()
{
    markForSync();
}

void WebPage::markForSync()
{
    if (!m_rootLayer) {
        return;
    }
    m_syncLayers = true;
    requestJavaRepaint(pageRect());
}

void WebPage::syncLayers()
{
    if (!m_rootLayer) {
        return;
    }

    FrameView* frameView = m_page->mainFrame().view();
    if (!m_page->mainFrame().contentRenderer() || !frameView)
        return;

    frameView->updateLayoutAndStyleIfNeededRecursive();
    // Updating layout might have taken us out of compositing mode
    if (m_rootLayer) {
        m_rootLayer->flushCompositingStateForThisLayerOnly();
    }

    if (!frameView->flushCompositingStateIncludingSubframes())
        return;
}

IntRect WebPage::pageRect()
{
    ChromeClient& client = m_page->chrome().client();
    return IntRect(client.pageRect());
}

void WebPage::renderCompositedLayers(GraphicsContext& context, const IntRect& clip)
{
    ASSERT(m_rootLayer);
    ASSERT(m_textureMapper);

    TextureMapperLayer& rootTextureMapperLayer = downcast<GraphicsLayerTextureMapper>(*m_rootLayer).layer();

    downcast<TextureMapperJava>(*m_textureMapper).setGraphicsContext(&context);
    TransformationMatrix matrix;
    m_textureMapper->beginPainting();
    m_textureMapper->beginClip(matrix, clip);
    rootTextureMapperLayer.applyAnimationsRecursively();
    downcast<GraphicsLayerTextureMapper>(*m_rootLayer).updateBackingStoreIncludingSubLayers();
    rootTextureMapperLayer.paint();
    m_textureMapper->endClip();
    m_textureMapper->endPainting();
}

void WebPage::notifyAnimationStarted(const GraphicsLayer*, const String& /*animationKey*/, double /*time*/)
{
    ASSERT_NOT_REACHED();
}

void WebPage::notifyFlushRequired(const GraphicsLayer*)
{
    markForSync();
}

void WebPage::paintContents(const GraphicsLayer*,
                            GraphicsContext& context,
                            GraphicsLayerPaintingPhase,
                            const FloatRect& inClip,
                            GraphicsLayerPaintBehavior)
{
    context.save();
    context.clip(inClip);
    m_page->mainFrame().view()->paint(context, enclosingIntRect(inClip));
    if (m_page->settings().showDebugBorders()) {
        drawDebugBorder(context, roundedIntRect(inClip), Color(0, 192, 0), 20);
    }
    context.restore();
}

bool WebPage::processKeyEvent(const PlatformKeyboardEvent& event)
{
    return event.type() == PlatformKeyboardEvent::Char
        ? charEvent(event)
        : keyEvent(event);
}

//
// The below keyboard event handling code was adapted from
// WebKit/chromium/src/WebViewImpl.cpp
//

static const int VKEY_PRIOR = com_sun_webkit_event_WCKeyEvent_VK_PRIOR;
static const int VKEY_NEXT = com_sun_webkit_event_WCKeyEvent_VK_NEXT;
static const int VKEY_END = com_sun_webkit_event_WCKeyEvent_VK_END;
static const int VKEY_HOME = com_sun_webkit_event_WCKeyEvent_VK_HOME;
static const int VKEY_LEFT = com_sun_webkit_event_WCKeyEvent_VK_LEFT;
static const int VKEY_UP = com_sun_webkit_event_WCKeyEvent_VK_UP;
static const int VKEY_RIGHT = com_sun_webkit_event_WCKeyEvent_VK_RIGHT;
static const int VKEY_DOWN = com_sun_webkit_event_WCKeyEvent_VK_DOWN;

bool WebPage::keyEvent(const PlatformKeyboardEvent& event)
{
    ASSERT((event.type() == PlatformKeyboardEvent::RawKeyDown)
        || (event.type() == PlatformKeyboardEvent::KeyDown)
        || (event.type() == PlatformKeyboardEvent::KeyUp));

    // Please refer to the comments explaining the m_suppressNextKeypressEvent
    // member.
    // The m_suppressNextKeypressEvent is set if the KeyDown is handled by
    // Webkit. A keyDown event is typically associated with a keyPress(char)
    // event and a keyUp event. We reset this flag here as this is a new keyDown
    // event.
    m_suppressNextKeypressEvent = false;

    RefPtr<Frame> frame = focusedWebCoreFrame();
    if (!frame)
        return false;

    EventHandler& handler = frame->eventHandler();

    if (handler.keyEvent(event)) {
        if (event.type() == PlatformKeyboardEvent::RawKeyDown) {
            // Suppress the next keypress event unless the focused node
            // is a plug-in node. (Flash needs these keypress events to
            // handle non-US keyboards.)
            Node* node = focusedWebCoreNode();
            if (!node || !node->renderer()
                    || !node->renderer()->isEmbeddedObject())
                m_suppressNextKeypressEvent = true;
        }
        return true;
    }

    return keyEventDefault(event);
}

bool WebPage::charEvent(const PlatformKeyboardEvent& event)
{
    ASSERT(event.type() == PlatformKeyboardEvent::Char);

    // Please refer to the comments explaining the m_suppressNextKeypressEvent
    // member.  The m_suppressNextKeypressEvent is set if the KeyDown is
    // handled by Webkit. A keyDown event is typically associated with a
    // keyPress(char) event and a keyUp event. We reset this flag here as it
    // only applies to the current keyPress event.
    bool suppress = m_suppressNextKeypressEvent;
    m_suppressNextKeypressEvent = false;

    Frame* frame = focusedWebCoreFrame();
    if (!frame)
        return suppress;

    EventHandler& handler = frame->eventHandler();

    if (!suppress && !handler.keyEvent(event))
        return keyEventDefault(event);

    return true;
}

bool WebPage::keyEventDefault(const PlatformKeyboardEvent& event)
{
    Frame* frame = focusedWebCoreFrame();
    if (!frame)
        return false;

    switch (event.type()) {
    case PlatformKeyboardEvent::RawKeyDown:
        if (event.modifiers() == PlatformKeyboardEvent::Modifier::CtrlKey) {
            switch (event.windowsVirtualKeyCode()) {
            // Match FF behavior in the sense that Ctrl+home/end are the only
            // Ctrl // key combinations which affect scrolling. Safari is buggy
            // in the sense that it scrolls the page for all Ctrl+scrolling key
            // combinations. For e.g. Ctrl+pgup/pgdn/up/down, etc.
            case VKEY_HOME:
            case VKEY_END:
                break;
            default:
                return false;
            }
        }
        if (!event.shiftKey())
            return scrollViewWithKeyboard(event.windowsVirtualKeyCode(), event);
        break;
    default:
        break;
    }
    return false;
}

bool WebPage::scrollViewWithKeyboard(int keyCode, const PlatformKeyboardEvent& event)
{
    ScrollDirection scrollDirection;
    ScrollGranularity scrollGranularity;
#if OS(DARWIN)
    if (event.metaKey()) {
        if (keyCode == VKEY_UP)
            keyCode = VKEY_HOME;
        else if (keyCode == VKEY_DOWN)
            keyCode = VKEY_END;
    }
    if (event.altKey()) {
        if (keyCode == VKEY_UP)
            keyCode = VKEY_PRIOR;
        else if (keyCode == VKEY_DOWN)
            keyCode = VKEY_NEXT;
    }
#endif
    if (!mapKeyCodeForScroll(keyCode, &scrollDirection, &scrollGranularity))
        return false;
    return propagateScroll(scrollDirection, scrollGranularity);
}

bool WebPage::mapKeyCodeForScroll(int keyCode,
                                  ScrollDirection* scrollDirection,
                                  ScrollGranularity* scrollGranularity)
{
    switch (keyCode) {
    case VKEY_LEFT:
        *scrollDirection = ScrollLeft;
        *scrollGranularity = ScrollByLine;
        break;
    case VKEY_RIGHT:
        *scrollDirection = ScrollRight;
        *scrollGranularity = ScrollByLine;
        break;
    case VKEY_UP:
        *scrollDirection = ScrollUp;
        *scrollGranularity = ScrollByLine;
        break;
    case VKEY_DOWN:
        *scrollDirection = ScrollDown;
        *scrollGranularity = ScrollByLine;
        break;
    case VKEY_HOME:
        *scrollDirection = ScrollUp;
        *scrollGranularity = ScrollByDocument;
        break;
    case VKEY_END:
        *scrollDirection = ScrollDown;
        *scrollGranularity = ScrollByDocument;
        break;
    case VKEY_PRIOR:  // page up
        *scrollDirection = ScrollUp;
        *scrollGranularity = ScrollByPage;
        break;
    case VKEY_NEXT:  // page down
        *scrollDirection = ScrollDown;
        *scrollGranularity = ScrollByPage;
        break;
    default:
        return false;
    }

    return true;
}

bool WebPage::propagateScroll(ScrollDirection scrollDirection,
                              ScrollGranularity scrollGranularity)
{
    Frame* frame = focusedWebCoreFrame();
    if (!frame)
        return false;

    bool scrollHandled = frame->eventHandler().scrollOverflow(
            scrollDirection,
            scrollGranularity);
    Frame* currentFrame = frame;
    while (!scrollHandled && currentFrame) {
        scrollHandled = currentFrame->view()->scroll(scrollDirection,
                                                     scrollGranularity);
        currentFrame = currentFrame->tree().parent();
    }
    return scrollHandled;
}

Frame* WebPage::focusedWebCoreFrame()
{
    return &m_page->focusController().focusedOrMainFrame();
}

Node* WebPage::focusedWebCoreNode()
{
    Frame* frame = m_page->focusController().focusedFrame();
    if (!frame)
        return 0;

    Document* document = frame->document();
    if (!document)
        return 0;

    return (Node*)document->focusedElement();
}

//implemented in customized WebCore/page/java/DragControllerJava.cpp
void setCopyKeyState(bool _copyKeyIsDown);

static String agentOS()
{
#if OS(DARWIN)
#if CPU(X86) || CPU(X86_64)
    return "Macintosh; Intel Mac OS X";
#else
    return "Macintosh; PPC Mac OS X";
#endif
#elif OS(UNIX)
    struct utsname name;
    if (uname(&name) != -1)
        return makeString(name.sysname, ' ', name.machine);
#elif OS(WINDOWS)
    return windowsVersionForUAString();
#else
    notImplemented();
#endif
    return "Unknown";
}

static String defaultUserAgent()
{
    static const auto userAgentString = makeNeverDestroyed([] {
        String wkVersion = String::format("%d.%d (KHTML, like Gecko) JavaFX/%s Safari/%d.%d",
                                          WEBKIT_MAJOR_VERSION, WEBKIT_MINOR_VERSION, JAVAFX_RELEASE_VERSION,
                                          WEBKIT_MAJOR_VERSION, WEBKIT_MINOR_VERSION);
        return makeString("Mozilla/5.0 (", agentOS(), ") AppleWebKit/", wkVersion);
    }());
    return userAgentString;
}

int WebPage::beginPrinting(float width, float height)
{
    Frame* frame = (Frame*)&m_page->mainFrame();
    if (!frame->document() || !frame->view())
        return 0;
    frame->document()->updateLayout();

    ASSERT(!m_printContext);
    m_printContext = std::unique_ptr<PrintContext>(new PrintContext(frame));
    m_printContext->begin(width, height);
    m_printContext->computePageRects(FloatRect(0, 0, width, height), 0, 0, 1, height);
    return m_printContext->pageCount();
}

void WebPage::endPrinting()
{
    ASSERT(m_printContext);
    if (!m_printContext)
        return;

    m_printContext->end();
    m_printContext.reset();
}

void WebPage::print(GraphicsContext& gc, int pageIndex, float pageWidth)
{
    ASSERT(m_printContext);
    ASSERT(pageIndex >= 0 && pageIndex < m_printContext->pageCount());

    if (!m_printContext || pageIndex < 0 || pageIndex >= (int)m_printContext->pageCount())
        return;

    gc.save();
    gc.translate(0, 0);
    m_printContext->spoolPage(gc, pageIndex, pageWidth);
    gc.restore();
    gc.platformContext()->rq().flushBuffer();
}

int WebPage::globalDebugSessionCounter = 0;

void WebPage::debugStarted() {
    if (!m_isDebugging) {
        m_isDebugging = true;
        globalDebugSessionCounter++;

        disableWatchdog();
    }
}
void WebPage::debugEnded() {
    if (m_isDebugging) {
        m_isDebugging = false;
        globalDebugSessionCounter--;

        enableWatchdog();
    }
}
void WebPage::enableWatchdog() {
    if (globalDebugSessionCounter == 0) {
        JSContextGroupRef contextGroup = toRef(&mainThreadNormalWorld().vm());
        JSContextGroupSetExecutionTimeLimit(contextGroup, 10, 0, 0);
    }
}

void WebPage::disableWatchdog() {
    if (globalDebugSessionCounter > 0) {
        JSContextGroupRef contextGroup = toRef(&(mainThreadNormalWorld().vm()));
        JSContextGroupClearExecutionTimeLimit(contextGroup);
    }
}

} // namespace WebCore

using namespace WebCore;
using namespace WTF;

class WebStorageNamespaceProviderJava final : public WebCore::StorageNamespaceProvider {
public:
    void setLocalStorageDatabasePath(const String& path) {
        m_localStorageDatabasePath = path;
    }
private:
    String m_localStorageDatabasePath;

    RefPtr<StorageNamespace> createSessionStorageNamespace(Page&, unsigned quota) override
    {
        return WebKit::StorageNamespaceImpl::createSessionStorageNamespace(quota);
    }

    RefPtr<StorageNamespace> createLocalStorageNamespace(unsigned quota) override
    {
        return WebKit::StorageNamespaceImpl::getOrCreateLocalStorageNamespace(m_localStorageDatabasePath, quota);
    }

    RefPtr<StorageNamespace> createTransientLocalStorageNamespace(SecurityOrigin&, unsigned quota) override
    {
        // FIXME: A smarter implementation would create a special namespace type instead of just piggy-backing off
        // SessionStorageNamespace here.
        return WebKit::StorageNamespaceImpl::createSessionStorageNamespace(quota);
    }

    RefPtr<StorageNamespace> createEphemeralLocalStorageNamespace(Page&, unsigned quota) override
    {
        return WebKit::StorageNamespaceImpl::createEphemeralLocalStorageNamespace(quota);
    }
};

namespace {

bool s_useJIT;
bool s_useDFGJIT;
bool s_useCSS3D;

}  // namespace

#ifdef __cplusplus
extern "C" {
#endif

JNIEXPORT void JNICALL Java_com_sun_webkit_WebPage_twkInitWebCore
    (JNIEnv* env, jclass self, jboolean useJIT, jboolean useDFGJIT, jboolean useCSS3D) {
    s_useJIT = useJIT;
    s_useDFGJIT = useDFGJIT;
    s_useCSS3D = useCSS3D;
}

JNIEXPORT jlong JNICALL Java_com_sun_webkit_WebPage_twkCreatePage
    (JNIEnv* env, jobject self, jboolean editable)
{
    // FIXME-java(JDK-8169950): Refactor the following WebCore module
    // initialization flow.
    JSC::initializeThreading();
    WTF::initializeMainThread();
    RunLoop::initializeMainRunLoop();
    // RT-17330: Allow local loads for substitute data, that is,
    // for content loaded with twkLoad
    WebCore::SecurityPolicy::setLocalLoadPolicy(
            WebCore::SecurityPolicy::AllowLocalLoadsForLocalAndSubstituteData);

    //DBG_CHECKPOINTEX("twkCreatePage", 3, 5);

    VisitedLinkStoreJava::setShouldTrackVisitedLinks(true);

#if !LOG_DISABLED
    WebKitInitializeLogChannelsIfNecessary();
#endif
    WebCore::PlatformStrategiesJava::initialize();

    static std::once_flag initializeJSCOptions;
    std::call_once(initializeJSCOptions, [] {
        JSC::Options::useJIT() = s_useJIT;
        // Enable DFG only if JIT is enabled.
        JSC::Options::useDFGJIT() = s_useJIT && s_useDFGJIT;
    });

    JLObject jlself(self, true);

    //utaTODO: history agent implementation
    // TODO-java: PageClients -> PageConfiguration

    PageConfiguration pc {
        makeUniqueRef<EditorClientJava>(jlself),
        SocketProvider::create(),
        makeUniqueRef<LibWebRTCProvider>(),
        WebCore::CacheStorageProvider::create()
    };

    fillWithEmptyClients(pc);

    pc.chromeClient = new ChromeClientJava(jlself);
    pc.contextMenuClient = new ContextMenuClientJava(jlself);
    pc.dragClient = new DragClientJava(jlself);
    pc.inspectorClient = new InspectorClientJava(jlself);
    pc.databaseProvider = &WebDatabaseProvider::singleton();
    pc.storageNamespaceProvider = adoptRef(new WebStorageNamespaceProviderJava());
    pc.visitedLinkStore = VisitedLinkStoreJava::create();

    pc.loaderClientForMainFrame = new FrameLoaderClientJava(jlself);
    pc.progressTrackerClient = new ProgressTrackerClientJava(jlself);

    pc.backForwardClient = BackForwardList::create();

    auto page = new Page(WTFMove(pc));
#if ENABLE(GEOLOCATION)
    WebCore::provideGeolocationTo(page, *new GeolocationClientMock());
#endif
    return ptr_to_jlong(new WebPage(std::unique_ptr<Page>(page)));
}

JNIEXPORT void JNICALL Java_com_sun_webkit_WebPage_twkInit
    (JNIEnv* env, jobject self, jlong pPage, jboolean usePlugins, jfloat devicePixelScale)
{
    Page* page = WebPage::pageFromJLong(pPage);

    /* Initialization of the default settings */
    Settings& settings = page->settings();
    settings.setTextAreasAreResizable(true);
    settings.setLoadsImagesAutomatically(true);
    settings.setMinimumFontSize(0);
    settings.setMinimumLogicalFontSize(5);
    settings.setAcceleratedCompositingEnabled(s_useCSS3D);
    settings.setScriptEnabled(true);
    settings.setJavaScriptCanOpenWindowsAutomatically(true);
    settings.setPluginsEnabled(usePlugins);
    settings.setDefaultFixedFontSize(13);
    settings.setDefaultFontSize(16);
    settings.setContextMenuEnabled(true);
    settings.setUserAgent(defaultUserAgent());
    settings.setMaximumHTMLParserDOMTreeDepth(180);
    settings.setXSSAuditorEnabled(true);
    settings.setInteractiveFormValidationEnabled(true);

    /* Using java logical fonts as defaults */
    settings.setSerifFontFamily("Serif");
    settings.setSansSerifFontFamily("SansSerif");
    settings.setFixedFontFamily("Monospaced");
//    settings.setShowsURLsInToolTips(true);
    page->setDeviceScaleFactor(devicePixelScale);

    // dynamic_cast<FrameLoaderClientJava*>(&page->mainFrame().loader().client())->setFrame(&page->mainFrame());
    if (page->mainFrame().loader().client().isJavaFrameLoaderClient()) {
        static_cast<FrameLoaderClientJava*>(&page->mainFrame().loader().client())
                                                ->setFrame(&page->mainFrame());
    }

    page->mainFrame().init();

    JSContextGroupRef contextGroup = toRef(&(mainThreadNormalWorld().vm()));
    JSContextGroupSetExecutionTimeLimit(contextGroup, 10, 0, 0);

    WebPage::webPageFromJLong(pPage)->enableWatchdog();
}

JNIEXPORT void JNICALL Java_com_sun_webkit_WebPage_twkDestroyPage
    (JNIEnv* env, jobject self, jlong pPage)
{
    WebPage* webPage = WebPage::webPageFromJLong(pPage);
    if (!webPage) {
        return;
    }

    Frame* mainFrame = (Frame*)&webPage->page()->mainFrame();
    if (mainFrame) {
        mainFrame->loader().stopAllLoaders();
        mainFrame->loader().detachFromParent();
    }

    delete webPage;
}

JNIEXPORT jlong JNICALL Java_com_sun_webkit_WebPage_twkGetMainFrame
    (JNIEnv* env, jobject self, jlong pPage)
{
    Page* page = WebPage::pageFromJLong(pPage);
    if (!page) {
        return 0;
    }
    Frame* mainFrame = (Frame*)&page->mainFrame();
    if (!mainFrame) {
        return 0;
    }
    return ptr_to_jlong(mainFrame);
}

JNIEXPORT jlong JNICALL Java_com_sun_webkit_WebPage_twkGetParentFrame
    (JNIEnv* env, jobject self, jlong pFrame)
{
    Frame* frame = static_cast<Frame*>(jlong_to_ptr(pFrame));
    if (!frame) {
        return 0;
    }
    Frame* parentFrame = frame->tree().parent();
    if (!parentFrame) {
        return 0;
    }
    return ptr_to_jlong(parentFrame);
}

JNIEXPORT jlongArray JNICALL Java_com_sun_webkit_WebPage_twkGetChildFrames
    (JNIEnv* env, jobject self, jlong pFrame)
{
    Frame* frame = static_cast<Frame*>(jlong_to_ptr(pFrame));
    if (!frame) {
        return 0;
    }

    FrameTree& tree = frame->tree();

    jlongArray jArray = env->NewLongArray(tree.childCount());
    jlong *arr = env->GetLongArrayElements(jArray, 0);
    int i = 0;
    for (Frame* child = tree.firstChild(); child; child = child->tree().nextSibling()) {
        arr[i++] = ptr_to_jlong(child);
    }
    env->ReleaseLongArrayElements(jArray, arr, 0);

    return jArray;
}

JNIEXPORT jstring JNICALL Java_com_sun_webkit_WebPage_twkGetName
    (JNIEnv* env, jobject self, jlong pFrame)
{
    Frame* frame = static_cast<Frame*>(jlong_to_ptr(pFrame));
    if (!frame) {
        return 0;
    }
    return frame->tree().uniqueName().string().toJavaString(env).releaseLocal();
}

JNIEXPORT jstring JNICALL Java_com_sun_webkit_WebPage_twkGetURL
    (JNIEnv* env, jobject self, jlong pFrame)
{
    Frame* frame = static_cast<Frame*>(jlong_to_ptr(pFrame));
    if (!frame || !frame->document()) {
        return 0;
    }
    Document* doc = frame->document();
    if (!doc) {
        return 0;
    }
    return doc->url().string().toJavaString(env).releaseLocal();
}

JNIEXPORT jstring JNICALL Java_com_sun_webkit_WebPage_twkGetInnerText
    (JNIEnv* env, jobject self, jlong pFrame)
{
    Frame* frame = static_cast<Frame*>(jlong_to_ptr(pFrame));
    if (!frame) {
        return 0;
    }

    Document* document = frame->document();
    if (!document) {
        return 0;
    }

    Element* documentElement = document->documentElement();
    if (!documentElement) {
        return 0;
    }

    FrameView* frameView = frame->view();
    if (frameView && frameView->layoutContext().isLayoutPending()) {
        frameView->layoutContext().layout();
    }

    return documentElement->innerText().toJavaString(env).releaseLocal();
}

JNIEXPORT jstring JNICALL Java_com_sun_webkit_WebPage_twkGetRenderTree
    (JNIEnv* env, jobject self, jlong pFrame)
{
    Frame* frame = static_cast<Frame*>(jlong_to_ptr(pFrame));
    if (!frame || !frame->contentRenderer()) {
        return 0;
    }

    FrameView* frameView = frame->view();
    if (frameView && frameView->layoutContext().isLayoutPending()) {
        frameView->layoutContext().layout();
    }

    return externalRepresentation(frame).toJavaString(env).releaseLocal();
}

JNIEXPORT jstring JNICALL Java_com_sun_webkit_WebPage_twkGetContentType
    (JNIEnv* env, jobject self, jlong pFrame)
{
    Frame* frame = static_cast<Frame*>(jlong_to_ptr(pFrame));
    if (!frame || !frame->loader().documentLoader()) {
        return 0;
    }
    return frame->loader().documentLoader()->responseMIMEType().toJavaString(env).releaseLocal();
}

JNIEXPORT jstring JNICALL Java_com_sun_webkit_WebPage_twkGetTitle
    (JNIEnv* env, jobject self, jlong pFrame)
{
    Frame* frame = static_cast<Frame*>(jlong_to_ptr(pFrame));
    if (!frame || !frame->document()) {
        return 0;
    }
    return frame->document()->title().toJavaString(env).releaseLocal();
}

JNIEXPORT jstring JNICALL Java_com_sun_webkit_WebPage_twkGetIconURL
    (JNIEnv* env, jobject self, jlong pFrame)
{
    Frame* frame = static_cast<Frame*>(jlong_to_ptr(pFrame));
    if (!frame) {
        return 0;
    }
#if ENABLE(ICONDATABASE)
    return frame->loader()->icon()->url().string().toJavaString(env).releaseLocal();
#else
    return 0;
#endif
}

JNIEXPORT void JNICALL Java_com_sun_webkit_WebPage_twkOpen
    (JNIEnv* env, jobject self, jlong pFrame, jstring url)
{
    Frame* frame = static_cast<Frame*>(jlong_to_ptr(pFrame));
    if (!frame) {
        return;
    }

    static const URL emptyParent;

    frame->loader().load(FrameLoadRequest(
        *frame,
        ResourceRequest(URL(emptyParent, String(env, url))),
        ShouldOpenExternalURLsPolicy::ShouldNotAllow // TODO-java: recheck policy value
    ));
}

JNIEXPORT void JNICALL Java_com_sun_webkit_WebPage_twkLoad
    (JNIEnv* env, jobject self, jlong pFrame, jstring text, jstring contentType)
{
    Frame* frame = static_cast<Frame*>(jlong_to_ptr(pFrame));
    if (!frame) {
        return;
    }

    const char* stringChars = env->GetStringUTFChars(text, JNI_FALSE);
    size_t stringLen = (size_t)env->GetStringUTFLength(text);
    RefPtr<SharedBuffer> buffer = SharedBuffer::create(stringChars, (int)stringLen);

    static const URL emptyUrl(ParsedURLString, "");
    ResourceResponse response(URL(), String(env, contentType), stringLen, "UTF-8");
    frame->loader().load(FrameLoadRequest(
        *frame,
        ResourceRequest(emptyUrl),
        ShouldOpenExternalURLsPolicy::ShouldNotAllow, // TODO-java: recheck policy value
        SubstituteData(
            WTFMove(buffer),
            URL(),
            response,
            SubstituteData::SessionHistoryVisibility::Visible) // TODO-java: or Hidden?
    ));

    env->ReleaseStringUTFChars(text, stringChars);
}

JNIEXPORT jboolean JNICALL Java_com_sun_webkit_WebPage_twkIsLoading
    (JNIEnv* env, jobject self, jlong pFrame)
{
    Frame* frame = static_cast<Frame*>(jlong_to_ptr(pFrame));

    return bool_to_jbool(frame && frame->loader().isLoading());
}

JNIEXPORT void JNICALL Java_com_sun_webkit_WebPage_twkStop
    (JNIEnv* env, jobject self, jlong pFrame)
{
    Frame* frame = static_cast<Frame*>(jlong_to_ptr(pFrame));
    if (!frame) {
        return;
    }

    frame->loader().stopAllLoaders();
}

JNIEXPORT void JNICALL Java_com_sun_webkit_WebPage_twkStopAll
    (JNIEnv* env, jobject self, jlong pPage)
{
    Page* page = WebPage::pageFromJLong(pPage);
    if (!page) {
        return;
    }

    page->mainFrame().loader().stopAllLoaders();
}

JNIEXPORT void JNICALL Java_com_sun_webkit_WebPage_twkRefresh
    (JNIEnv* env, jobject self, jlong pFrame)
{
    Frame* frame = static_cast<Frame*>(jlong_to_ptr(pFrame));
    if (!frame) {
        return;
    }

    frame->loader().reload(ReloadOption::FromOrigin);
}

JNIEXPORT jboolean JNICALL Java_com_sun_webkit_WebPage_twkGoBackForward
    (JNIEnv* env, jobject self, jlong pPage, jint distance)
{
    Page* page = WebPage::pageFromJLong(pPage);
    if (!page) {
        return JNI_FALSE;
    }

    if (page->backForward().canGoBackOrForward(distance)) {
        page->backForward().goBackOrForward(distance);
        return JNI_TRUE;
    }

    return JNI_FALSE;
}

JNIEXPORT jboolean JNICALL Java_com_sun_webkit_WebPage_twkCopy
    (JNIEnv* env, jobject self, jlong pFrame)
{
    Frame* frame = static_cast<Frame*>(jlong_to_ptr(pFrame));
    if (!frame) {
        return JNI_FALSE;
    }

    if (frame->editor().canCopy()) {
        frame->editor().copy();
        return JNI_TRUE;
    }

    return JNI_FALSE;
}


JNIEXPORT jboolean JNICALL Java_com_sun_webkit_WebPage_twkFindInPage
    (JNIEnv* env, jobject self, jlong pPage,
     jstring toFind, jboolean forward, jboolean wrap, jboolean matchCase)
{
    Page* page = WebPage::pageFromJLong(pPage);
    if (page) {
        FindOptions opts;
        if (!matchCase)
            opts |= CaseInsensitive;
        if (!forward)
            opts |= Backwards;
        if (wrap)
            opts |= WrapAround;
        return bool_to_jbool(page->findString(String(env, toFind), opts));
    }
    return JNI_FALSE;
}

JNIEXPORT jboolean JNICALL Java_com_sun_webkit_WebPage_twkFindInFrame
    (JNIEnv* env, jobject self, jlong pFrame,
     jstring toFind, jboolean forward, jboolean wrap, jboolean matchCase)
{
    Frame* frame = static_cast<Frame*>(jlong_to_ptr(pFrame));
    if (frame) {
        //utatodo: support for the rest of FindOptionFlag
        FindOptions opts;
        if (!matchCase)
            opts |= CaseInsensitive;
        if (!forward)
            opts |= Backwards;
        if (wrap)
            opts |= WrapAround;
        return bool_to_jbool(frame->page()->findString(
            String(env, toFind), opts | StartInSelection));
    }
    return JNI_FALSE;
}

JNIEXPORT void JNICALL Java_com_sun_webkit_WebPage_twkOverridePreference
    (JNIEnv* env, jobject self, jlong pPage, jstring propertyName, jstring propertyValue)
{
    Page* page = WebPage::pageFromJLong(pPage);
    if (!page) {
        return;
    }

    Settings& settings = page->settings();
    String nativePropertyName(env, propertyName);
    String nativePropertyValue(env, propertyValue);

    if (nativePropertyName == "WebKitTextAreasAreResizable") {
        settings.setTextAreasAreResizable(nativePropertyValue.toInt());
    } else if (nativePropertyName == "WebKitLoadsImagesAutomatically") {
        settings.setLoadsImagesAutomatically(nativePropertyValue.toInt());
    } else if (nativePropertyName == "WebKitMinimumFontSize") {
        settings.setMinimumFontSize(nativePropertyValue.toInt());
    } else if (nativePropertyName == "WebKitMinimumLogicalFontSize") {
        settings.setMinimumLogicalFontSize(nativePropertyValue.toInt());
    } else if (nativePropertyName == "WebKitAcceleratedCompositingEnabled") {
        settings.setAcceleratedCompositingEnabled(nativePropertyValue.toInt());
    } else if (nativePropertyName == "WebKitScriptEnabled") {
        settings.setScriptEnabled(nativePropertyValue.toInt());
    } else if (nativePropertyName == "WebKitJavaScriptCanOpenWindowsAutomatically") {
        settings.setJavaScriptCanOpenWindowsAutomatically(nativePropertyValue.toInt());
    } else if (nativePropertyName == "WebKitPluginsEnabled") {
        settings.setPluginsEnabled(nativePropertyValue.toInt());
    } else if (nativePropertyName == "WebKitDefaultFixedFontSize") {
        settings.setDefaultFixedFontSize(nativePropertyValue.toInt());
    } else if (nativePropertyName == "WebKitContextMenuEnabled") {
        settings.setContextMenuEnabled(nativePropertyValue.toInt());
    } else if (nativePropertyName == "WebKitUserAgent") {
        settings.setUserAgent(nativePropertyValue);
    } else if (nativePropertyName == "WebKitMaximumHTMLParserDOMTreeDepth") {
        settings.setMaximumHTMLParserDOMTreeDepth(nativePropertyValue.toUInt());
    } else if (nativePropertyName == "WebKitXSSAuditorEnabled")  {
        settings.setXSSAuditorEnabled(nativePropertyValue.toInt());
    } else if (nativePropertyName == "WebKitSerifFontFamily") {
        settings.setSerifFontFamily(nativePropertyValue);
    } else if (nativePropertyName == "WebKitSansSerifFontFamily") {
        settings.setSansSerifFontFamily(nativePropertyValue);
    } else if (nativePropertyName == "WebKitFixedFontFamily") {
        settings.setFixedFontFamily(nativePropertyValue);
    } else if (nativePropertyName == "WebKitShowsURLsInToolTips") {
        settings.setShowsURLsInToolTips(nativePropertyValue.toInt());
    } else if (nativePropertyName == "WebKitUsesPageCachePreferenceKey") {
        settings.setUsesPageCache(nativePropertyValue.toInt() != 0);
    } else if (nativePropertyName == "WebKitJavaScriptCanAccessClipboardPreferenceKey") {
        settings.setJavaScriptCanAccessClipboard(nativePropertyValue.toInt() != 0);
    }
}

JNIEXPORT void JNICALL Java_com_sun_webkit_WebPage_twkResetToConsistentStateBeforeTesting
    (JNIEnv* env, jobject self, jlong pPage)
{
    Page* page = WebPage::pageFromJLong(pPage);
    if (!page) {
        return;
    }

    Settings& settings = page->settings();

    settings.setAllowUniversalAccessFromFileURLs(true);
    settings.setAllowFileAccessFromFileURLs(true);
    // settings.setStandardFontFamily(standardFamily);
    // settings.setFixedFontFamily(fixedFamily);
    // settings.setSerifFontFamily(standardFamily);
    // settings.setSansSerifFontFamily(sansSerifFamily);
    // settings.setCursiveFontFamily(cursiveFamily);
    // settings.setFantasyFontFamily(fantasyFamily);
    // settings.setPictographFontFamily(pictographFamily);
    settings.setDefaultFontSize(16);
    settings.setDefaultFixedFontSize(13);
    settings.setMinimumFontSize(0);
    settings.setDefaultTextEncodingName("ISO-8859-1");
    settings.setJavaEnabled(false);
    settings.setScriptEnabled(true);
    settings.setEditableLinkBehavior(EditableLinkOnlyLiveWithShiftKey);
    // settings.setTabsToLinks(false);
    settings.setDOMPasteAllowed(true);
    settings.setShouldPrintBackgrounds(true);
    // settings.setCacheModel(WebCacheModelDocumentBrowser);
    settings.setXSSAuditorEnabled(false);
    settings.setExperimentalNotificationsEnabled(false);
    settings.setPluginsEnabled(true);
    settings.setTextAreasAreResizable(true);
    settings.setUsesPageCache(false);

    // settings.setPrivateBrowsingEnabled(false);
    settings.setAuthorAndUserStylesEnabled(true);
    // Shrinks standalone images to fit: YES
    settings.setJavaScriptCanOpenWindowsAutomatically(true);
    settings.setJavaScriptCanAccessClipboard(true);
    settings.setOfflineWebApplicationCacheEnabled(true);
    // settings.setDeveloperExtrasEnabled(false);
    settings.setJavaScriptRuntimeFlags(JSC::RuntimeFlags(0));
    // Set JS experiments enabled: YES
    settings.setLoadsImagesAutomatically(true);
    settings.setLoadsSiteIconsIgnoringImageLoadingSetting(false);
    settings.setFrameFlattening(FrameFlattening::Disabled);
    settings.setFontRenderingMode(FontRenderingMode::Normal);
    // Doesn't work well with DRT
    settings.setScrollAnimatorEnabled(false);
    // Set spatial navigation enabled: NO

    // Set WebGL Enabled: NO
    // settings.setCSSRegionsEnabled(true);
    // Set uses HTML5 parser quirks: NO
    // Async spellcheck: NO
    DeprecatedGlobalSettings::setMockScrollbarsEnabled(true);


    RuntimeEnabledFeatures::sharedFeatures().setFetchAPIEnabled(true);
    RuntimeEnabledFeatures::sharedFeatures().setShadowDOMEnabled(true);
    RuntimeEnabledFeatures::sharedFeatures().setCustomElementsEnabled(true);
    RuntimeEnabledFeatures::sharedFeatures().setModernMediaControlsEnabled(false);
    RuntimeEnabledFeatures::sharedFeatures().setResourceTimingEnabled(true);
    RuntimeEnabledFeatures::sharedFeatures().setUserTimingEnabled(true);
    RuntimeEnabledFeatures::sharedFeatures().setDataTransferItemsEnabled(true);
    RuntimeEnabledFeatures::sharedFeatures().setInspectorAdditionsEnabled(true);
    // RuntimeEnabledFeatures::sharedFeatures().clearNetworkLoaderSession();

    Frame& coreFrame = page->mainFrame();
    auto globalContext = toGlobalRef(coreFrame.script().globalObject(mainThreadNormalWorld())->globalExec());
    WebCoreTestSupport::resetInternalsObject(globalContext);
}

JNIEXPORT jfloat JNICALL Java_com_sun_webkit_WebPage_twkGetZoomFactor
    (JNIEnv* env, jobject self, jlong pFrame, jboolean textOnly)
{
    Frame* frame = static_cast<Frame*>(jlong_to_ptr(pFrame));
    ASSERT(frame);
    if (!frame) {
        return 1.0;
    }
    return textOnly
        ? frame->textZoomFactor()
        : frame->pageZoomFactor();
}

JNIEXPORT void JNICALL Java_com_sun_webkit_WebPage_twkSetZoomFactor
    (JNIEnv* env, jobject self, jlong pFrame, jfloat zoomFactor, jboolean textOnly)
{
    Frame* frame = static_cast<Frame*>(jlong_to_ptr(pFrame));
    ASSERT(frame);
    if (!frame) {
        return;
    }
    if (textOnly) {
        frame->setTextZoomFactor(zoomFactor);
    } else {
        frame->setPageZoomFactor(zoomFactor);
    }
}

JNIEXPORT jobject JNICALL Java_com_sun_webkit_WebPage_twkExecuteScript
    (JNIEnv* env, jobject self, jlong pFrame, jstring script)
{
    Frame* frame = static_cast<Frame*>(jlong_to_ptr(pFrame));
    if (!frame) {
        return NULL;
    }
    JSGlobalContextRef globalContext = getGlobalContext(&frame->script());
    RefPtr<JSC::Bindings::RootObject> rootObject(frame->script().createRootObject(frame));
    return WebCore::executeScript(
        env,
        NULL,
        globalContext,
        rootObject.get(),
        script);
}

JNIEXPORT void JNICALL Java_com_sun_webkit_WebPage_twkAddJavaScriptBinding
    (JNIEnv* env, jobject self, jlong pFrame, jstring name, jobject value, jobject accessControlContext)
{
    Frame* frame = static_cast<Frame*>(jlong_to_ptr(pFrame));
    if (!frame) {
        return;
    }
    JSGlobalContextRef globalContext = getGlobalContext(&frame->script());
    JSObjectRef window = JSContextGetGlobalObject(globalContext);
    RefPtr<JSC::Bindings::RootObject> rootObject(frame->script().createRootObject(frame));

    JSValueRef jsval = WebCore::Java_Object_to_JSValue(
        env,
        globalContext,
        rootObject.get(),
        value, accessControlContext);

    JSStringRef jsname = asJSStringRef(env, name);
    JSValueRef exception;
    if (JSValueIsUndefined(globalContext, jsval)) {
        JSObjectDeleteProperty(globalContext, window, jsname, &exception);
    } else {
        JSPropertyAttributes attributes = 0;
        JSObjectSetProperty(globalContext, window, jsname, jsval, attributes, &exception);
    }
    JSStringRelease(jsname);
}

JNIEXPORT void JNICALL Java_com_sun_webkit_WebPage_twkReset
    (JNIEnv* env, jobject self, jlong pFrame)
{
    Frame* frame = static_cast<Frame*>(jlong_to_ptr(pFrame));
    if (!frame) {
        return;
    }

    frame->tree().clearName();
}

JNIEXPORT jint JNICALL Java_com_sun_webkit_WebPage_twkBeginPrinting
    (JNIEnv* env, jobject self, jlong pPage, jfloat width, jfloat height)
{
    return WebPage::webPageFromJLong(pPage)->beginPrinting(width, height);
}

JNIEXPORT void JNICALL Java_com_sun_webkit_WebPage_twkEndPrinting
    (JNIEnv* env, jobject self, jlong pPage)
{
    return WebPage::webPageFromJLong(pPage)->endPrinting();
}

JNIEXPORT void JNICALL Java_com_sun_webkit_WebPage_twkPrint
    (JNIEnv* env, jobject self, jlong pPage, jobject rq, jint pageIndex, jfloat width)
{
    auto webPage = WebPage::webPageFromJLong(pPage);
    PlatformContextJava* ppgc = new PlatformContextJava(rq, webPage->jRenderTheme());
    GraphicsContext gc(ppgc);
    webPage->print(gc, pageIndex, width);
}

JNIEXPORT jint JNICALL Java_com_sun_webkit_WebPage_twkGetFrameHeight
    (JNIEnv* env, jobject self, jlong pFrame)
{
    Frame* frame = static_cast<Frame*>(jlong_to_ptr(pFrame));
    if (!frame || !frame->contentRenderer()) {
        return 0;
    }

    return frame->contentRenderer()->viewLogicalHeight();
/*
    bool isFrameSet = frame->document() && frame->document()->isFrameSet();
    if (isFrameSet) {
        RenderView* root = static_cast<RenderView*>(frame->document()->renderer());
        return root->bottomLayoutOverflow();
    } else {
        return frame->contentRenderer()->bottomLayoutOverflow();
    }
*/
}

JNIEXPORT jfloat JNICALL Java_com_sun_webkit_WebPage_twkAdjustFrameHeight
    (JNIEnv* env, jobject self, jlong pFrame,
     jfloat oldTop, jfloat oldBottom, jfloat bottomLimit)
{
    Frame* frame = static_cast<Frame*>(jlong_to_ptr(pFrame));
    if (!frame || !frame->view()) {
        return oldBottom;
    }

    float result;
    frame->view()->adjustPageHeightDeprecated(&result, oldTop, oldBottom, bottomLimit);
    return result;
}

JNIEXPORT void JNICALL Java_com_sun_webkit_WebPage_twkSetBounds
    (JNIEnv* env, jobject self, jlong pPage, jint x, jint y, jint w, jint h)
{
    WebPage::webPageFromJLong(pPage)->setSize(IntSize(w, h));
}

JNIEXPORT jintArray JNICALL Java_com_sun_webkit_WebPage_twkGetVisibleRect
    (JNIEnv* env, jobject self, jlong pFrame)
{
    Frame* frame = static_cast<Frame*>(jlong_to_ptr(pFrame));
    if (!frame || !frame->view()) {
        return NULL;
    }
    IntRect rect = frame->view()->visibleContentRect();

    jintArray result = env->NewIntArray(4);
    CheckAndClearException(env);

    jint* arr = (jint*)env->GetPrimitiveArrayCritical(result, NULL);
    arr[0] = rect.x();
    arr[1] = rect.y();
    arr[2] = rect.width();
    arr[3] = rect.height();
    env->ReleasePrimitiveArrayCritical(result, arr, 0);

    return result;
}

JNIEXPORT void JNICALL Java_com_sun_webkit_WebPage_twkScrollToPosition
    (JNIEnv* env, jobject self, jlong pFrame, jint x, jint y)
{
    Frame* frame = static_cast<Frame*>(jlong_to_ptr(pFrame));
    if (!frame || !frame->view()) {
        return;
    }
    frame->view()->setScrollPosition(IntPoint(x, y));
}

JNIEXPORT jintArray JNICALL Java_com_sun_webkit_WebPage_twkGetContentSize
    (JNIEnv* env, jobject self, jlong pFrame)
{
    Frame* frame = static_cast<Frame*>(jlong_to_ptr(pFrame));
    if (!frame || !frame->view()) {
        return NULL;
    }
    IntSize size = frame->view()->contentsSize();

    jintArray result = env->NewIntArray(2);
    CheckAndClearException(env);

    jint* arr = (jint*)env->GetPrimitiveArrayCritical(result, NULL);
    arr[0] = size.width();
    arr[1] = size.height();
    env->ReleasePrimitiveArrayCritical(result, arr, 0);

    return result;
}

JNIEXPORT void JNICALL Java_com_sun_webkit_WebPage_twkSetTransparent
(JNIEnv* env, jobject self, jlong pFrame, jboolean isTransparent)
{
    Frame* frame = static_cast<Frame*>(jlong_to_ptr(pFrame));
    if (!frame || !frame->view()) {
        return;
    }
    frame->view()->setTransparent(isTransparent);
}

JNIEXPORT void JNICALL Java_com_sun_webkit_WebPage_twkSetBackgroundColor
(JNIEnv* env, jobject self, jlong pFrame, jint backgroundColor)
{
    Frame* frame = static_cast<Frame*>(jlong_to_ptr(pFrame));
    if (!frame || !frame->view()) {
        return;
    }
    frame->view()->setBaseBackgroundColor(Color(RGBA32(backgroundColor)));
}

JNIEXPORT void JNICALL Java_com_sun_webkit_WebPage_twkPrePaint
  (JNIEnv*, jobject, jlong pPage)
{
    WebPage::webPageFromJLong(pPage)->prePaint();
}

JNIEXPORT void JNICALL Java_com_sun_webkit_WebPage_twkUpdateContent
    (JNIEnv* env, jobject self, jlong pPage, jobject rq, jint x, jint y, jint w, jint h)
{
    WebPage::webPageFromJLong(pPage)->paint(rq, x, y, w, h);
}

JNIEXPORT void JNICALL Java_com_sun_webkit_WebPage_twkPostPaint
  (JNIEnv*, jobject, jlong pPage, jobject rq, jint x, jint y, jint w, jint h)
{
    WebPage::webPageFromJLong(pPage)->postPaint(rq, x, y, w, h);
}

JNIEXPORT jstring JNICALL Java_com_sun_webkit_WebPage_twkGetEncoding
    (JNIEnv* env, jobject self, jlong pPage)
{
    Page* p = WebPage::pageFromJLong(pPage);
    ASSERT(p);
    Frame* mainFrame = (Frame*)&p->mainFrame();
    ASSERT(mainFrame);

    return mainFrame->document()->charset().toJavaString(env).releaseLocal();
}

JNIEXPORT void JNICALL Java_com_sun_webkit_WebPage_twkSetEncoding
    (JNIEnv* env, jobject self, jlong pPage, jstring encoding)
{
    Page* p = WebPage::pageFromJLong(pPage);
    ASSERT(p);
    Frame* mainFrame = (Frame*)&p->mainFrame();
    ASSERT(mainFrame);

    mainFrame->loader().reloadWithOverrideEncoding(String(env, encoding));
}

JNIEXPORT void JNICALL Java_com_sun_webkit_WebPage_twkProcessFocusEvent
    (JNIEnv* env, jobject self, jlong pPage,
     jint id, jint direction)
{
    Page* page = WebPage::pageFromJLong(pPage);
    Frame* mainFrame = (Frame*)&page->mainFrame();

    FocusController& focusController = page->focusController();

    Frame* focusedFrame = focusController.focusedFrame();
    switch (id) {
        case com_sun_webkit_event_WCFocusEvent_FOCUS_GAINED:
            focusController.setActive(true); // window activation
            focusController.setFocused(true); // focus gained
            if (!focusedFrame) {
                focusController.setFocusedFrame(mainFrame);
                focusedFrame = mainFrame;
            }
            if (direction == com_sun_webkit_event_WCFocusEvent_FORWARD) {
                // comment out the following line to get focus to the last
                // focused node instead of the first focusable one
                focusedFrame->document()->setFocusedElement(0);
                focusController.advanceFocus(FocusDirectionForward, KeyboardEvent::createForDummy());
            } else if (direction == com_sun_webkit_event_WCFocusEvent_BACKWARD) {
                // comment out the following line to get focus to the last
                // focused node instead of the last focusable one
                focusedFrame->document()->setFocusedElement(0);
                focusController.advanceFocus(FocusDirectionBackward, KeyboardEvent::createForDummy());
            }
            break;
        case com_sun_webkit_event_WCFocusEvent_FOCUS_LOST:
            focusController.setFocused(false); // focus lost
            focusController.setActive(false); // window deactivation
            break;
    }
}

JNIEXPORT jboolean JNICALL Java_com_sun_webkit_WebPage_twkProcessKeyEvent
    (JNIEnv* env, jobject self, jlong pPage,
     jint type, jstring text, jstring keyIdentifier, jint windowsVirtualKeyCode,
     jboolean shift, jboolean ctrl, jboolean alt, jboolean meta, jdouble timestamp)
{
    WebPage* webPage = WebPage::webPageFromJLong(pPage);

    PlatformKeyboardEvent event(type, text, keyIdentifier,
                                windowsVirtualKeyCode,
                                shift, ctrl, alt, meta, timestamp);

    return bool_to_jbool(webPage->processKeyEvent(event));
}

JNIEXPORT jboolean JNICALL Java_com_sun_webkit_WebPage_twkProcessMouseEvent
    (JNIEnv* env, jobject self, jlong pPage,
     jint id, jint button, jint clickCount,
     jint x, jint y, jint screenX, jint screenY,
     jboolean shift, jboolean ctrl, jboolean alt, jboolean meta,
     jboolean popupTrigger, jdouble timestamp)
{
    Page* page = WebPage::pageFromJLong(pPage);
    Frame* frame = (Frame*)&page->mainFrame();

    // Uncomment to debug mouse events
    // fprintf(stderr, "twkProcessKeyEvent: "
    //         "id=%d button=%d clickCount=%d x=%d y=%d"
    //         "screenX=%d screenY=%d \n",
    //         id, button, clickCount, x, y, screenX, screenY);

    EventHandler& eventHandler = frame->eventHandler();

    FrameView* frameView = frame->view();
    if (!frameView) {
        return false;
    }

    bool consumeEvent = false;
    IntPoint loc(x, y);
    PlatformMouseEvent mouseEvent = PlatformMouseEvent(loc,
                                                       IntPoint(screenX, screenY),
                                                       getWebCoreMouseButton(button),
                                                       getWebCoreMouseEventType(id),
                                                       clickCount,
                                                       shift, ctrl, alt, meta,
                                                       WallTime::fromRawSeconds(timestamp), ForceAtClick, NoTap); // TODO-java: handle force?
    switch (id) {
    case com_sun_webkit_event_WCMouseEvent_MOUSE_PRESSED:
        //frame->focusWindow();
        page->chrome().focus();
        consumeEvent = eventHandler.handleMousePressEvent(mouseEvent);
        break;
    case com_sun_webkit_event_WCMouseEvent_MOUSE_RELEASED:
        consumeEvent = eventHandler.handleMouseReleaseEvent(mouseEvent);
        break;
    case com_sun_webkit_event_WCMouseEvent_MOUSE_MOVED:
    case com_sun_webkit_event_WCMouseEvent_MOUSE_DRAGGED:
        consumeEvent = eventHandler.mouseMoved(mouseEvent);
        break;
    }

    if (popupTrigger && page->settings().isContextMenuEnabled()) {
        ContextMenuController& cmc = page->contextMenuController();
        cmc.clearContextMenu();
        bool handleEvent = eventHandler.sendContextMenuEvent(mouseEvent);
        if (!handleEvent) {
            return consumeEvent;
        }

        ContextMenu* contextMenu = cmc.contextMenu();
        // right-click in disabled text area (and probably many other
        // scenarios) result in NULL contextMenu here
        if (!contextMenu) {
            return consumeEvent;
        }

        Node* node = cmc.hitTestResult().innerNonSharedNode();
        if (!node) {
            return consumeEvent;
        }

        Frame* frame = node->document().frame();
        // we do not want to show context menu for frameset (see 6648628)
        if (frame && !frame->document()->isFrameSet()) {
            ContextMenuJava(contextMenu->items()).show(&cmc, self, loc);
        }
        return JNI_TRUE;
    }

    return bool_to_jbool(consumeEvent);
}

JNIEXPORT jboolean JNICALL Java_com_sun_webkit_WebPage_twkProcessMouseWheelEvent
    (JNIEnv* env, jobject self, jlong pPage,
     jint x, jint y, jint screenX, jint screenY,
     jfloat deltaX, jfloat deltaY,
     jboolean shift, jboolean ctrl, jboolean alt, jboolean meta,
     jdouble timestamp)
{
    Page* page = WebPage::pageFromJLong(pPage);
    Frame* frame = (Frame*)&page->mainFrame();

    PlatformWheelEvent wheelEvent = PlatformWheelEvent(IntPoint(x, y),
                                                       IntPoint(screenX, screenY),
                                                       deltaX, deltaY,
                                                       shift, ctrl, alt, meta);
    bool consumeEvent = frame->eventHandler().handleWheelEvent(wheelEvent);

    return bool_to_jbool(consumeEvent);
}

#if ENABLE(TOUCH_EVENTS)
JNIEXPORT jboolean JNICALL Java_com_sun_webkit_WebPage_twkProcessTouchEvent
    (JNIEnv* env, jobject self, jlong pPage, jint id, jobject touchData,
     jboolean shift, jboolean ctrl, jboolean alt, jboolean meta, jfloat timestamp)
{
    Page* page = WebPage::pageFromJLong(pPage);
    Frame* frame = page->mainFrame();

    ASSERT(frame->eventHandler());
    if (!frame->eventHandler()) {
        return JNI_FALSE;
    }

    PlatformTouchEvent ev(env, id, touchData, shift, ctrl, alt, meta, timestamp);
    bool consumeEvent = frame->eventHandler().handleTouchEvent(ev);
    return bool_to_jbool(consumeEvent);
}
#endif

JNIEXPORT jboolean JNICALL Java_com_sun_webkit_WebPage_twkProcessInputTextChange
    (JNIEnv* env, jobject self, jlong pPage,
     jstring jcommitted, jstring jcomposed, jintArray jattributes, jint caretPosition)
{
    Page* page = WebPage::pageFromJLong(pPage);

    Frame* frame = (Frame*)&page->focusController().focusedOrMainFrame();
    ASSERT(frame);

    if (!frame || !frame->editor().canEdit()) {
        // There's no client to deliver the event. Consume the event
        // so that it won't be delivered to a wrong webkit client.
        return JNI_TRUE;
    }

    // Process committed text first
    if (env->GetStringLength(jcommitted) > 0 ||
            // if both committed and composed are empty, confirm with an empty text
            (env->GetStringLength(jcomposed) == 0)) {
        String committed = String(env, jcommitted);
        frame->editor().confirmComposition(committed);
    }

    // Process composed (composition) text here
    if (env->GetStringLength(jcomposed) > 0) {
        jsize length = env->GetArrayLength(jattributes);
        Vector<CompositionUnderline> underlines;
        underlines.resize(length / 3); // 3 members per element
        jint* attrs = env->GetIntArrayElements(jattributes, NULL);
        if (attrs) {
            for (int i = 0; i < length;) {
                int x = i / 3;
                underlines[x].startOffset = attrs[i++];
                underlines[x].endOffset = attrs[i++];
                underlines[x].thick = (attrs[i++] == 1);
                underlines[x].color = Color(0, 0, 0);
            }
            env->ReleaseIntArrayElements(jattributes, attrs, JNI_ABORT);
        }
        String composed = String(env, jcomposed);
        frame->editor().setComposition(composed, underlines, caretPosition, 0);
    }
    return JNI_TRUE;
}

JNIEXPORT jboolean JNICALL Java_com_sun_webkit_WebPage_twkProcessCaretPositionChange
    (JNIEnv* env, jobject self, jlong pPage,
     jint caretPosition)
{
    Page* page = WebPage::pageFromJLong(pPage);

    Frame* frame = (Frame*)&page->focusController().focusedOrMainFrame();

    ASSERT(frame);

    Text* text = frame->editor().compositionNode();
    if (!text) {
        return JNI_FALSE;
    }

    // FIXME: the following code may not work with having committed text
    Position position(text, caretPosition);
    VisibleSelection selection(position, DOWNSTREAM);
    frame->selection().setSelection(selection, CharacterGranularity);//true, false, false
    return JNI_TRUE;
}

JNIEXPORT jintArray JNICALL Java_com_sun_webkit_WebPage_twkGetTextLocation
    (JNIEnv* env, jobject self, jlong pPage, jint charindex)
{
    Page* page = WebPage::pageFromJLong(pPage);
    Frame& frame = page->mainFrame();

    jintArray result = env->NewIntArray(4);
    CheckAndClearException(env); // OOME

    FrameView* frameView = frame.view();
    if (frameView) {
        IntRect caret = frame.selection().absoluteCaretBounds();
        caret = frameView->contentsToWindow(caret);
        jint* ints = (jint*) env->GetPrimitiveArrayCritical(result, NULL);
        ints[0] = caret.x();
        ints[1] = caret.y();
        ints[2] = caret.width();
        ints[3] = caret.height();
        env->ReleasePrimitiveArrayCritical(result, ints, JNI_ABORT);
    }

    return result;
}

JNIEXPORT jint JNICALL Java_com_sun_webkit_WebPage_twkGetLocationOffset
    (JNIEnv* env, jobject self, jlong pPage, jint x, jint y)
{
    // Returns -1 if there's no composition text or the given
    // coordinate is out of the composition text range.

    Page* page = WebPage::pageFromJLong(pPage);
    Frame* frame = (Frame*)&page->mainFrame();

    FrameView* frameView = frame->view();
    if (!frameView) {
        return 0;
    }

    jint offset = -1;
    IntPoint point {x, y};
    point = frameView->windowToContents(point);

    Editor &editor = frame->editor();
    if (editor.hasComposition()) {
        RefPtr<Range> range = editor.compositionRange();
        for (Node* node = &range->startContainer(); node; node = NodeTraversal::next(*node)) {
            RenderObject* renderer = node->renderer();
            IntRect content = renderer->absoluteBoundingBoxRect();
            VisiblePosition targetPosition(renderer->positionForPoint(LayoutPoint(point.x() - content.x(),
                                                                            point.y() - content.y()), nullptr)); // TODO-java: recheck nullptr
            offset = targetPosition.deepEquivalent().offsetInContainerNode();
            if (offset >= (jint)editor.compositionStart() && offset < (jint)editor.compositionEnd()) {
                offset -= editor.compositionStart();
                break;
            }
        }
    }
    return offset;
}

JNIEXPORT jint JNICALL Java_com_sun_webkit_WebPage_twkGetInsertPositionOffset
    (JNIEnv *env, jobject self, jlong pPage)
{
    Page* page = WebPage::pageFromJLong(pPage);
    Frame* frame = (Frame*)&page->mainFrame();

    jint position = 0;
    Editor &editor = frame->editor();
    if (editor.canEdit()) {
        VisibleSelection selection = frame->selection().selection();
        if (selection.isCaret()) {
            VisiblePosition caret = selection.visibleStart();
            position = caret.deepEquivalent().offsetInContainerNode();
            if (editor.hasComposition()) {
                int start = editor.compositionStart();
                int end = editor.compositionEnd();
                if (start < position && position <= end) {
                    position = start;
                } else if (position > end) {
                    position -= end - start;
                }
            }
        }
    }
    return position;
}

JNIEXPORT jint JNICALL Java_com_sun_webkit_WebPage_twkGetCommittedTextLength
    (JNIEnv *env, jobject self, jlong pPage)
{
    Page* page = WebPage::pageFromJLong(pPage);
    Frame* frame = (Frame*)&page->mainFrame();

    jint length = 0;
    Editor &editor = frame->editor();
    if (editor.canEdit()) {
        RefPtr<Range> range = rangeOfContents(*(Node*)frame->selection().selection().start().element());
        // Code derived from Range::toString
        Node* pastLast = range.get()->pastLastNode();
        for (Node* n = range.get()->firstNode(); n != pastLast; n = NodeTraversal::next(*n)) {
            if (n->nodeType() == Node::TEXT_NODE || n->nodeType() == Node::CDATA_SECTION_NODE) {
                length += static_cast<CharacterData*>(n)->data().length();
            }
        }
        // Exclude the composition part if any
        if (editor.hasComposition()) {
            int start = editor.compositionStart();
            int end = editor.compositionEnd();
            length -= end - start;
        }
    }
    return length;
}

JNIEXPORT jstring JNICALL Java_com_sun_webkit_WebPage_twkGetCommittedText
    (JNIEnv *env, jobject self, jlong pPage)
{
    Page* page = WebPage::pageFromJLong(pPage);
    Frame* frame = (Frame*)&page->mainFrame();

    jstring text = 0;

    Editor &editor = frame->editor();
    if (editor.canEdit()) {
        RefPtr<Range> range = rangeOfContents(*(Node*)frame->selection().selection().start().element());
        if (range) {
            String t = plainText(range.get());
            // Exclude the composition text if any
            if (editor.hasComposition()) {
                String s;
                int start = editor.compositionStart();
                int end = editor.compositionEnd();
                unsigned int length = t.length() - (end - start);
                if (start > 0) {
                    s = t.substring(0, start);
                }
                if (s.length() == length) {
                    t = s;
                } else {
                    t = s + t.substring(end, length - start);
                }
            }
            text = t.toJavaString(env).releaseLocal();
            CheckAndClearException(env); // OOME
        }
    }
    return text;
}

JNIEXPORT jstring JNICALL Java_com_sun_webkit_WebPage_twkGetSelectedText
    (JNIEnv *env, jobject self, jlong pPage)
{
    Page* page = WebPage::pageFromJLong(pPage);
    Frame* frame = (Frame*)&page->mainFrame();

    jstring text = 0;

    String t = frame->editor().selectedText();
    text = t.toJavaString(env).releaseLocal();
    CheckAndClearException(env); // OOME

    return text;
}

//java.awt.dnd.DConstants
enum JAVA_DND_ACTION {
    ACTION_NONE = 0x0,
    ACTION_COPY = 0x1,
    ACTION_MOVE = 0x2,
    ACTION_LINK = 0x40000000
};

static jint dragOperationToDragCursor(DragOperation op) {
    unsigned int res = ACTION_NONE;
    if (op & DragOperationCopy)
        res = ACTION_COPY;
    else if (op & DragOperationLink)
        res = ACTION_LINK;
    else if (op & DragOperationMove)
        res = ACTION_MOVE;
    else if (op & DragOperationGeneric)
        res = ACTION_MOVE; //This appears to be the Firefox behaviour
    return res;
}

static DragOperation keyStateToDragOperation(jint javaAction) {
    unsigned int action = DragOperationNone;
    if(javaAction & ACTION_COPY)
        action = DragOperationCopy;
    else if(javaAction & ACTION_LINK)
        action = DragOperationLink;
    else if(javaAction & ACTION_MOVE)
        action = DragOperationMove;
    return static_cast<DragOperation>(action);
}

JNIEXPORT jint JNICALL Java_com_sun_webkit_WebPage_twkProcessDrag
(JNIEnv* env,
 jobject self,
 jlong pPage,
 jint actionId,
 jobjectArray jMimes, jobjectArray jValues,
 jint x, jint y,
 jint screenX, jint screenY,
 jint javaAction) {
    if (jMimes) {
        //TRAGET
        RefPtr<DataObjectJava> pr = DataObjectJava::create();
        jint n = env->GetArrayLength(jMimes);
        for( jint j=0; j<n; ++j ){
            jstring value = (jstring)env->GetObjectArrayElement(jValues, j);
            if(value){
                pr->setData(
                    String(env, JLString((jstring)env->GetObjectArrayElement(jMimes, j))),
                    String(env, JLString(value)));
            }
        }
        DragData dragData(
            pr.get(),
            IntPoint(x, y),
            IntPoint(screenX, screenY),
            keyStateToDragOperation(javaAction));
        DragController& dc = WebPage::pageFromJLong(pPage)->dragController();

        setCopyKeyState(ACTION_COPY == javaAction);
        switch(actionId){
        case com_sun_webkit_WebPage_DND_DST_EXIT:
            dc.dragExited(dragData);
            return 0;
        case com_sun_webkit_WebPage_DND_DST_ENTER:
            return dragOperationToDragCursor(dc.dragEntered(dragData));
        case com_sun_webkit_WebPage_DND_DST_OVER:
        case com_sun_webkit_WebPage_DND_DST_CHANGE:
            return dragOperationToDragCursor(dc.dragUpdated(dragData));
        case com_sun_webkit_WebPage_DND_DST_DROP:
            {
                int ret = dc.performDragOperation(dragData) ? 1 : 0;
                WebPage::pageFromJLong(pPage)->dragController().dragEnded();
                return ret;
            }
        }
    } else {
        //SOURCE
        EventHandler& eventHandler =
                WebPage::pageFromJLong(pPage)->mainFrame().eventHandler();
        PlatformMouseEvent mouseEvent = PlatformMouseEvent(
            IntPoint(x, y),
            IntPoint(screenX, screenY),
            com_sun_webkit_WebPage_DND_SRC_DROP!=actionId
                ? LeftButton
                : NoButton,
            PlatformEvent::MouseMoved,
            0,
            false, false, false, false, WallTime {}, ForceAtClick, NoTap); // TODO-java: handle force?
        switch(actionId){
        case com_sun_webkit_WebPage_DND_SRC_EXIT:
        case com_sun_webkit_WebPage_DND_SRC_ENTER:
        case com_sun_webkit_WebPage_DND_SRC_OVER:
        case com_sun_webkit_WebPage_DND_SRC_CHANGE:
//            The method has been removed. See the changeset #de77cc97972d for the details.
//            eventHandler->dragSourceMovedTo(mouseEvent);
            break;
        case com_sun_webkit_WebPage_DND_SRC_DROP:
            eventHandler.dragSourceEndedAt(mouseEvent, keyStateToDragOperation(javaAction));
            break;
        }
    }
    return 0;
}

static Editor* getEditor(Page* page) {
    ASSERT(page);
    Frame& frame = page->focusController().focusedOrMainFrame();
    return &frame.editor();
}

JNIEXPORT jboolean JNICALL Java_com_sun_webkit_WebPage_twkExecuteCommand
    (JNIEnv* env, jobject self, jlong pPage, jstring command, jstring value)
{
    Page* page = WebPage::pageFromJLong(pPage);
    ASSERT(page);
    Editor* editor = getEditor(page);
    if (!editor) {
        return JNI_FALSE;
    }
    Editor::Command cmd = editor->command(String(env, command));
    return bool_to_jbool(cmd.execute(value ? String(env, value) : String()));
}

JNIEXPORT jboolean JNICALL Java_com_sun_webkit_WebPage_twkQueryCommandEnabled
    (JNIEnv* env, jobject self, jlong pPage, jstring command)
{
    Page* page = WebPage::pageFromJLong(pPage);
    ASSERT(page);
    Editor* editor = getEditor(page);
    if (!editor) {
        return JNI_FALSE;
    }
    Editor::Command cmd = editor->command(String(env, command));
    return bool_to_jbool(cmd.isEnabled());
}

JNIEXPORT jboolean JNICALL Java_com_sun_webkit_WebPage_twkQueryCommandState
    (JNIEnv* env, jobject self, jlong pPage, jstring command)
{
    Page* page = WebPage::pageFromJLong(pPage);
    ASSERT(page);
    Editor* editor = getEditor(page);
    if (!editor) {
        return JNI_FALSE;
    }
    Editor::Command cmd = editor->command(String(env, command));
    return bool_to_jbool(cmd.state() == TrueTriState);
}

JNIEXPORT jstring JNICALL Java_com_sun_webkit_WebPage_twkQueryCommandValue
    (JNIEnv* env, jobject self, jlong pPage, jstring command)
{
    Page* page = WebPage::pageFromJLong(pPage);
    ASSERT(page);
    Editor* editor = getEditor(page);
    if (!editor) {
        return NULL;
    }
    Editor::Command cmd = editor->command(String(env, command));
    return cmd.value().toJavaString(env).releaseLocal();
}

JNIEXPORT jboolean JNICALL Java_com_sun_webkit_WebPage_twkIsEditable
    (JNIEnv* env, jobject self, jlong pPage)
{
    Page* page = WebPage::pageFromJLong(pPage);
    ASSERT(page);
    if (!page) {
        return JNI_FALSE;
    }
    return bool_to_jbool(page->isEditable());
}

JNIEXPORT void JNICALL Java_com_sun_webkit_WebPage_twkSetEditable
    (JNIEnv* env, jobject self, jlong pPage, jboolean editable)
{
    Page* page = WebPage::pageFromJLong(pPage);
    ASSERT(page);
    if (!page) {
        return;
    }
    page->setEditable(jbool_to_bool(editable));
}

JNIEXPORT jstring JNICALL Java_com_sun_webkit_WebPage_twkGetHtml
    (JNIEnv* env, jobject self, jlong pFrame)
{
    Frame* frame = static_cast<Frame*>(jlong_to_ptr(pFrame));
    if (!frame) {
        return 0;
    }

    Document* document = frame->document();
    if (!document || !document->isHTMLDocument()) {
        return 0;
    }

    HTMLElement* documentElement =
            static_cast<HTMLElement*>(document->documentElement());
    if (!documentElement) {
        return 0;
    }

    return documentElement->outerHTML().toJavaString(env).releaseLocal();
}

JNIEXPORT jboolean JNICALL Java_com_sun_webkit_WebPage_twkGetUsePageCache
    (JNIEnv*, jobject, jlong pPage)
{
    ASSERT(pPage);
    Page* page = WebPage::pageFromJLong(pPage);
    ASSERT(page);
    return bool_to_jbool(page->settings().usesPageCache());
}

JNIEXPORT void JNICALL Java_com_sun_webkit_WebPage_twkSetUsePageCache
    (JNIEnv*, jobject, jlong pPage, jboolean usePageCache)
{
    ASSERT(pPage);
    Page* page = WebPage::pageFromJLong(pPage);
    ASSERT(page);
    page->settings().setUsesPageCache(jbool_to_bool(usePageCache));
}

JNIEXPORT jboolean JNICALL Java_com_sun_webkit_WebPage_twkIsJavaScriptEnabled
    (JNIEnv*, jobject, jlong pPage)
{
    ASSERT(pPage);
    Page* page = WebPage::pageFromJLong(pPage);
    ASSERT(page);
    return bool_to_jbool(page->mainFrame().script().canExecuteScripts(NotAboutToExecuteScript));
}

JNIEXPORT void JNICALL Java_com_sun_webkit_WebPage_twkSetJavaScriptEnabled
    (JNIEnv*, jobject, jlong pPage, jboolean enable)
{
    ASSERT(pPage);
    Page* page = WebPage::pageFromJLong(pPage);
    ASSERT(page);
    page->settings().setScriptEnabled(jbool_to_bool(enable));
}

JNIEXPORT jboolean JNICALL Java_com_sun_webkit_WebPage_twkIsContextMenuEnabled
    (JNIEnv*, jobject, jlong pPage)
{
    ASSERT(pPage);
    Page* page = WebPage::pageFromJLong(pPage);
    ASSERT(page);
    return bool_to_jbool(page->settings().isContextMenuEnabled());
}

JNIEXPORT void JNICALL Java_com_sun_webkit_WebPage_twkSetContextMenuEnabled
    (JNIEnv*, jobject, jlong pPage, jboolean enable)
{
    ASSERT(pPage);
    Page* page = WebPage::pageFromJLong(pPage);
    ASSERT(page);
    page->settings().setContextMenuEnabled(jbool_to_bool(enable));
}

JNIEXPORT void JNICALL Java_com_sun_webkit_WebPage_twkSetUserStyleSheetLocation
    (JNIEnv* env, jobject, jlong pPage, jstring url)
{
    ASSERT(pPage);
    Page* page = WebPage::pageFromJLong(pPage);
    ASSERT(page);
    page->settings().setUserStyleSheetLocation(URL(URL(), String(env, url)));
}

JNIEXPORT jstring JNICALL Java_com_sun_webkit_WebPage_twkGetUserAgent
    (JNIEnv* env, jobject, jlong pPage)
{
    ASSERT(pPage);
    Page* page = WebPage::pageFromJLong(pPage);
    ASSERT(page);
    return page->settings().userAgent().toJavaString(env).releaseLocal();
}

JNIEXPORT void JNICALL Java_com_sun_webkit_WebPage_twkSetUserAgent
    (JNIEnv* env, jobject, jlong pPage, jstring userAgent)
{
    ASSERT(pPage);
    Page* page = WebPage::pageFromJLong(pPage);
    ASSERT(page);
    page->settings().setUserAgent(String(env, userAgent));
}

JNIEXPORT void JNICALL Java_com_sun_webkit_WebPage_twkSetLocalStorageDatabasePath
  (JNIEnv* env, jobject, jlong pPage, jstring path)
{
    ASSERT(pPage);
    Page* page = WebPage::pageFromJLong(pPage);
    ASSERT(page);
    Settings& settings = page->settings();
    settings.setLocalStorageDatabasePath(String(env, path));
    static_cast<WebStorageNamespaceProviderJava*>(
      &page->storageNamespaceProvider())
        ->setLocalStorageDatabasePath(settings.localStorageDatabasePath());
}

JNIEXPORT void JNICALL Java_com_sun_webkit_WebPage_twkSetLocalStorageEnabled
  (JNIEnv*, jobject, jlong pPage, jboolean enabled)
{
    ASSERT(pPage);
    Page* page = WebPage::pageFromJLong(pPage);
    ASSERT(page);
    Settings& settings = page->settings();
    settings.setLocalStorageEnabled(jbool_to_bool(enabled));
}

JNIEXPORT jboolean JNICALL Java_com_sun_webkit_WebPage_twkGetDeveloperExtrasEnabled
  (JNIEnv *, jobject, jlong pPage)
{
    ASSERT(pPage);
    Page* page = WebPage::pageFromJLong(pPage);
    ASSERT(page);
    return bool_to_jbool(page->settings().developerExtrasEnabled());
}

JNIEXPORT void JNICALL Java_com_sun_webkit_WebPage_twkSetDeveloperExtrasEnabled
  (JNIEnv *, jobject, jlong pPage, jboolean enabled)
{
    ASSERT(pPage);
    Page* page = WebPage::pageFromJLong(pPage);
    ASSERT(page);
    page->settings().setDeveloperExtrasEnabled(jbool_to_bool(enabled));
}

JNIEXPORT jint JNICALL Java_com_sun_webkit_WebPage_twkGetUnloadEventListenersCount
    (JNIEnv*, jobject, jlong pFrame)
{
    ASSERT(pFrame);
    Frame* frame = static_cast<Frame*>(jlong_to_ptr(pFrame));
    ASSERT(frame);
    return (jint)frame->document()->domWindow()->pendingUnloadEventListeners();
}

JNIEXPORT void JNICALL Java_com_sun_webkit_WebPage_twkConnectInspectorFrontend
  (JNIEnv *, jobject, jlong pPage)
{
    Page *page = WebPage::pageFromJLong(pPage);
    if (page) {
        InspectorController& ic = page->inspectorController();
        InspectorClientJava* icj = static_cast<InspectorClientJava*>(ic.inspectorClient());
        if (icj) {
            ic.connectFrontend(icj, false);
        }

    }
    WebPage::webPageFromJLong(pPage)->debugStarted();
}

JNIEXPORT void JNICALL Java_com_sun_webkit_WebPage_twkDisconnectInspectorFrontend
  (JNIEnv *, jobject, jlong pPage)
{
    Page* page = WebPage::pageFromJLong(pPage);
    if (!page) {
        return;
    }

    InspectorController& ic = page->inspectorController();
    InspectorClientJava* icj = static_cast<InspectorClientJava*>(ic.inspectorClient());
    if (icj) {
        ic.disconnectFrontend(icj);
    }

    WebPage::webPageFromJLong(pPage)->debugEnded();
}

JNIEXPORT void JNICALL Java_com_sun_webkit_WebPage_twkDispatchInspectorMessageFromFrontend
  (JNIEnv* env, jobject, jlong pPage, jstring message)
{
    Page* page = WebPage::pageFromJLong(pPage);
    if (!page) {
        return;
    }
    //utatodo: seems that RT-21428 will back again
    //JSDOMWindowBase::commonVM()->timeoutChecker.reset(); // RT-21428
    page->inspectorController().dispatchMessageFromFrontend(
            String(env, message));
}

JNIEXPORT jint JNICALL Java_com_sun_webkit_WebPage_twkWorkerThreadCount
  (JNIEnv* env, jclass)
{
    return WorkerThread::workerThreadCount();
}

JNIEXPORT void JNICALL Java_com_sun_webkit_WebPage_twkDoJSCGarbageCollection
  (JNIEnv*, jclass)
{
    GCController::singleton().garbageCollectNow();
}

#ifdef __cplusplus
}
#endif<|MERGE_RESOLUTION|>--- conflicted
+++ resolved
@@ -241,14 +241,6 @@
 }
 
 void WebPage::prePaint() {
-<<<<<<< HEAD
-    if (!m_jTheme) {
-        m_jTheme = RenderThemeJava::themeForPage(jobjectFromPage(m_page.get()));
-    }
-    RenderThemeJava::setTheme(m_jTheme);
-=======
-#if USE(ACCELERATED_COMPOSITING)
->>>>>>> 031ed01d
     if (m_rootLayer) {
         if (m_syncLayers) {
             m_syncLayers = false;
@@ -334,7 +326,6 @@
     }
 
     gc.platformContext()->rq().flushBuffer();
-    RenderThemeJava::setTheme(nullptr);
 }
 
 void WebPage::scroll(const IntSize& scrollDelta,
