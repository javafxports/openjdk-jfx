--- conflicted
+++ resolved
@@ -162,17 +162,10 @@
         final double minWidth = popupContent.prefWidth(1);
         final double minHeight = popupContent.prefHeight(1);
 
-<<<<<<< HEAD
-        if (p.getX() > -1) popupControl.setAnchorX(p.getX());
-        if (p.getY() > -1) popupControl.setAnchorY(p.getY());
-        if (minWidth > -1) popupControl.setMinWidth(minWidth);
-        if (minHeight > -1) popupControl.setMinHeight(minHeight);
-=======
-        if (p.getX() > -1) popup.setX(p.getX());
-        if (p.getY() > -1) popup.setY(p.getY());
+        if (p.getX() > -1) popup.setAnchorX(p.getX());
+        if (p.getY() > -1) popup.setAnchorY(p.getY());
         if (minWidth > -1) popup.setMinWidth(minWidth);
         if (minHeight > -1) popup.setMinHeight(minHeight);
->>>>>>> e9494774
 
         final Bounds b = popupContent.getLayoutBounds();
         final double currentWidth = b.getWidth();
