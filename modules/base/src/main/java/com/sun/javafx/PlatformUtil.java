--- conflicted
+++ resolved
@@ -65,11 +65,7 @@
             doEGLCompositing = false;
     }
 
-<<<<<<< HEAD
-    private static final boolean ANDROID = "android".equals(javafxPlatform);
-=======
     private static final boolean ANDROID = "android".equals(javafxPlatform) || "Dalvik".equals(System.getProperty("java.vm.name"));
->>>>>>> 8b86dd88
     private static final boolean WINDOWS = os.startsWith("Windows");
     private static final boolean WINDOWS_VISTA_OR_LATER = WINDOWS && versionNumberGreaterThanOrEqualTo(6.0f);
     private static final boolean WINDOWS_7_OR_LATER = WINDOWS && versionNumberGreaterThanOrEqualTo(6.1f);
