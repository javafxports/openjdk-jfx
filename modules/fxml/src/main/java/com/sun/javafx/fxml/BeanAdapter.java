/*
 * Copyright (c) 2010, 2013, Oracle and/or its affiliates. All rights reserved.
 * DO NOT ALTER OR REMOVE COPYRIGHT NOTICES OR THIS FILE HEADER.
 *
 * This code is free software; you can redistribute it and/or modify it
 * under the terms of the GNU General Public License version 2 only, as
 * published by the Free Software Foundation.  Oracle designates this
 * particular file as subject to the "Classpath" exception as provided
 * by Oracle in the LICENSE file that accompanied this code.
 *
 * This code is distributed in the hope that it will be useful, but WITHOUT
 * ANY WARRANTY; without even the implied warranty of MERCHANTABILITY or
 * FITNESS FOR A PARTICULAR PURPOSE.  See the GNU General Public License
 * version 2 for more details (a copy is included in the LICENSE file that
 * accompanied this code).
 *
 * You should have received a copy of the GNU General Public License version
 * 2 along with this work; if not, write to the Free Software Foundation,
 * Inc., 51 Franklin St, Fifth Floor, Boston, MA 02110-1301 USA.
 *
 * Please contact Oracle, 500 Oracle Parkway, Redwood Shores, CA 94065 USA
 * or visit www.oracle.com if you need additional information or have any
 * questions.
 */

package com.sun.javafx.fxml;

import java.lang.reflect.InvocationTargetException;
import java.lang.reflect.Method;
import java.lang.reflect.Modifier;
import java.lang.reflect.ParameterizedType;
import java.lang.reflect.Type;
import java.lang.reflect.TypeVariable;
import java.math.BigDecimal;
import java.math.BigInteger;
import java.util.*;

import java.lang.reflect.*;

import javafx.beans.value.ObservableValue;
import sun.reflect.misc.FieldUtil;
import sun.reflect.misc.MethodUtil;
import sun.reflect.misc.ReflectUtil;

/**
 * Exposes Java Bean properties of an object via the {@link Map} interface.
 * A call to {@link Map#get(Object)} invokes the getter for the corresponding
 * property, and a call to {@link Map#put(Object, Object)} invokes the
 * property's setter. Appending a "Property" suffix to the key returns the
 * corresponding property model.
 */
public class BeanAdapter extends AbstractMap<String, Object> {
    private final Object bean;

<<<<<<< HEAD
    private static HashMap<Class<?>, HashMap<String, LinkedList<Method>>> globalMethodCache =
        new HashMap<Class<?>, HashMap<String, LinkedList<Method>>>();
=======
    private static final ClassLoader contextClassLoader;

    private static class MethodCache {
        private final Map<String, List<Method>> methods;
        private final MethodCache nextClassCache;

        private MethodCache(Map<String, List<Method>> methods, MethodCache nextClassCache) {
            this.methods = methods;
            this.nextClassCache = nextClassCache;
        }

        private Method getMethod(String name, Class<?>... parameterTypes) {
            List<Method> namedMethods = methods.get(name);
            if (namedMethods != null) {
                for (int i = 0; i < namedMethods.size(); i++) {
                    Method namedMethod = namedMethods.get(i);
                    if (namedMethod.getName().equals(name)
                            && Arrays.equals(namedMethod.getParameterTypes(), parameterTypes)) {
                        return namedMethod;
                    }
                }
            }

            return nextClassCache != null ? nextClassCache.getMethod(name, parameterTypes) : null;
        }

    }
    
    private static final HashMap<Class<?>, MethodCache> globalMethodCache =
        new HashMap<>();

    private final MethodCache localCache;
>>>>>>> 804c86ba

    public static final String GET_PREFIX = "get";
    public static final String IS_PREFIX = "is";
    public static final String SET_PREFIX = "set";
    public static final String PROPERTY_SUFFIX = "Property";

    public static final String VALUE_OF_METHOD_NAME = "valueOf";

    /**
     * Creates a new Bean adapter.
     *
     * @param bean
     * The Bean object to wrap.
     */
    public BeanAdapter(Object bean) {
        this.bean = bean;

        localCache = getClassMethodCache(bean.getClass());
    }

    private static MethodCache getClassMethodCache(Class<?> type) {
        if (type == Object.class) {
            return null;
        }
        MethodCache classMethodCache;
        synchronized (globalMethodCache) {
            if ((classMethodCache = globalMethodCache.get(type)) != null) {
                return classMethodCache;
            }
            Map<String, List<Method>> classMethods = new HashMap<>();

            ReflectUtil.checkPackageAccess(type);
            Method[] declaredMethods = type.getDeclaredMethods();
            for (int i = 0; i < declaredMethods.length; i++) {
                Method method = declaredMethods[i];
                int modifiers = method.getModifiers();

                if (Modifier.isPublic(modifiers) && !Modifier.isStatic(modifiers)) {
                    String name = method.getName();
                    List<Method> namedMethods = classMethods.get(name);

                    if (namedMethods == null) {
                        namedMethods = new ArrayList<>();
                        classMethods.put(name, namedMethods);
                    }

                    namedMethods.add(method);
                }
            }
            MethodCache cache = new MethodCache(classMethods, getClassMethodCache(type.getSuperclass()));
            globalMethodCache.put(type, cache);
            return cache;
        }
    }

    /**
     * Returns the Bean object this adapter wraps.
     *
     * @return
     * The Bean object, or <tt>null</tt> if no Bean has been set.
     */
    public Object getBean() {
        return bean;
    }

    private Method getGetterMethod(String key) {
        Method getterMethod = localCache.getMethod(getMethodName(GET_PREFIX, key));

        if (getterMethod == null) {
            getterMethod = localCache.getMethod(getMethodName(IS_PREFIX, key));
        }

        return getterMethod;
    }

    private Method getSetterMethod(String key) {
        Class<?> type = getType(key);

        if (type == null) {
            throw new UnsupportedOperationException("Cannot determine type for property.");
        }

        return localCache.getMethod(getMethodName(SET_PREFIX, key), type);
    }

    private static String getMethodName(String prefix, String key) {
        return prefix + Character.toUpperCase(key.charAt(0)) + key.substring(1);
    }

    /**
     * Invokes the getter method for the given property.
     *
     * @param key
     * The property name.
     *
     * @return
     * The value returned by the method, or <tt>null</tt> if no such method
     * exists.
     */
    @Override
    public Object get(Object key) {
        if (key == null) {
            throw new NullPointerException();
        }

        return get(key.toString());
    }

    private Object get(String key) {
        Method getterMethod = key.endsWith(PROPERTY_SUFFIX) ? localCache.getMethod(key) : getGetterMethod(key);

        Object value;
        if (getterMethod != null) {
            try {
                value = MethodUtil.invoke(getterMethod, bean, (Object[]) null);
            } catch (IllegalAccessException exception) {
                throw new RuntimeException(exception);
            } catch (InvocationTargetException exception) {
                throw new RuntimeException(exception);
            }
        } else {
            value = null;
        }

        return value;
    }

    /**
     * Invokes a setter method for the given property. The
     * {@link #coerce(Object, Class)} method is used as needed to attempt to
     * convert a given value to the property type, as defined by the return
     * value of the getter method.
     *
     * @param key
     * The property name.
     *
     * @param value
     * The new property value.
     *
     * @return
     * Returns <tt>null</tt>, since returning the previous value would require
     * an unnecessary call to the getter method.
     *
     * @throws PropertyNotFoundException
     * If the given property does not exist or is read-only.
     */
    @Override
    public Object put(String key, Object value) {
        if (key == null) {
            throw new NullPointerException();
        }

        Method setterMethod = getSetterMethod(key);

        if (setterMethod == null) {
            throw new PropertyNotFoundException("Property \"" + key + "\" does not exist"
                + " or is read-only.");
        }

        try {
            MethodUtil.invoke(setterMethod, bean, new Object[] { coerce(value, getType(key)) });
        } catch (IllegalAccessException exception) {
            throw new RuntimeException(exception);
        } catch (InvocationTargetException exception) {
            throw new RuntimeException(exception);
        }

        return null;
    }

    /**
     * Verifies the existence of a property.
     *
     * @param key
     * The property name.
     *
     * @return
     * <tt>true</tt> if the property exists; <tt>false</tt>, otherwise.
     */
    @Override
    public boolean containsKey(Object key) {
        if (key == null) {
            throw new NullPointerException();
        }

        return getType(key.toString()) != null;
    }

    @Override
    public Set<Entry<String, Object>> entrySet() {
        throw new UnsupportedOperationException();
    }

    /**
     * Tests the mutability of a property.
     *
     * @param key
     * The property name.
     *
     * @return
     * <tt>true</tt> if the property is read-only; <tt>false</tt>, otherwise.
     */
    public boolean isReadOnly(String key) {
        if (key == null) {
            throw new NullPointerException();
        }

        return getSetterMethod(key) == null;
    }

    /**
     * Returns the property model for the given property.
     *
     * @param key
     * The property name.
     *
     * @return
     * The named property model, or <tt>null</tt> if no such property exists.
     */
    @SuppressWarnings("unchecked")
    public <T> ObservableValue<T> getPropertyModel(String key) {
        if (key == null) {
            throw new NullPointerException();
        }

        return (ObservableValue<T>)get(key + BeanAdapter.PROPERTY_SUFFIX);
    }

    /**
     * Returns the type of a property.
     *
     * @param key
     * The property name.
     */
    public Class<?> getType(String key) {
        if (key == null) {
            throw new NullPointerException();
        }

        Method getterMethod = getGetterMethod(key);

        return (getterMethod == null) ? null : getterMethod.getReturnType();
    }

    /**
     * Returns the generic type of a property.
     *
     * @param key
     * The property name.
     */
    public Type getGenericType(String key) {
        if (key == null) {
            throw new NullPointerException();
        }

        Method getterMethod = getGetterMethod(key);

        return (getterMethod == null) ? null : getterMethod.getGenericReturnType();
    }

    @Override
    public boolean equals(Object object) {
        boolean equals = false;

        if (object instanceof BeanAdapter) {
            BeanAdapter beanAdapter = (BeanAdapter)object;
            equals = (bean == beanAdapter.bean);
        }

        return equals;
    }

    @Override
    public int hashCode() {
        return (bean == null) ? -1 : bean.hashCode();
    }

    /**
     * Coerces a value to a given type.
     *
     * @param value
     * @param type
     *
     * @return
     * The coerced value.
     */
    @SuppressWarnings("unchecked")
    public static <T> T coerce(Object value, Class<? extends T> type) {
        if (type == null) {
            throw new NullPointerException();
        }

        Object coercedValue = null;

        if (value == null) {
            // Null values can only be coerced to null
            coercedValue = null;
        } else if (type.isAssignableFrom(value.getClass())) {
            // Value doesn't require coercion
            coercedValue = value;
        } else if (type == Boolean.class
            || type == Boolean.TYPE) {
            coercedValue = Boolean.valueOf(value.toString());
        } else if (type == Character.class
            || type == Character.TYPE) {
            coercedValue = value.toString().charAt(0);
        } else if (type == Byte.class
            || type == Byte.TYPE) {
            if (value instanceof Number) {
                coercedValue = ((Number)value).byteValue();
            } else {
                coercedValue = Byte.valueOf(value.toString());
            }
        } else if (type == Short.class
            || type == Short.TYPE) {
            if (value instanceof Number) {
                coercedValue = ((Number)value).shortValue();
            } else {
                coercedValue = Short.valueOf(value.toString());
            }
        } else if (type == Integer.class
            || type == Integer.TYPE) {
            if (value instanceof Number) {
                coercedValue = ((Number)value).intValue();
            } else {
                coercedValue = Integer.valueOf(value.toString());
            }
        } else if (type == Long.class
            || type == Long.TYPE) {
            if (value instanceof Number) {
                coercedValue = ((Number)value).longValue();
            } else {
                coercedValue = Long.valueOf(value.toString());
            }
        } else if (type == BigInteger.class) {
            if (value instanceof Number) {
                coercedValue = BigInteger.valueOf(((Number)value).longValue());
            } else {
                coercedValue = new BigInteger(value.toString());
            }
        } else if (type == Float.class
            || type == Float.TYPE) {
            if (value instanceof Number) {
                coercedValue = ((Number)value).floatValue();
            } else {
                coercedValue = Float.valueOf(value.toString());
            }
        } else if (type == Double.class
            || type == Double.TYPE) {
            if (value instanceof Number) {
                coercedValue = ((Number)value).doubleValue();
            } else {
                coercedValue = Double.valueOf(value.toString());
            }
        } else if (type == Number.class) {
            String number = value.toString();
            if (number.contains(".")) {
                coercedValue = Double.valueOf(number);
            } else {
                coercedValue = Long.valueOf(number);
            }
        } else if (type == BigDecimal.class) {
            if (value instanceof Number) {
                coercedValue = BigDecimal.valueOf(((Number)value).doubleValue());
            } else {
                coercedValue = new BigDecimal(value.toString());
            }
        } else if (type == Class.class) {
            try {   
                ReflectUtil.checkPackageAccess(value.toString());
                final ClassLoader cl = Thread.currentThread().getContextClassLoader();
                coercedValue = Class.forName(
                        value.toString(), 
                        false, 
                        cl);
            } catch (ClassNotFoundException exception) {
                throw new IllegalArgumentException(exception);
            }
        } else {
            Class<?> valueType = value.getClass();
            Method valueOfMethod = null;

            while (valueOfMethod == null
                && valueType != null) {
                try {
                    ReflectUtil.checkPackageAccess(type); 
                    valueOfMethod = type.getDeclaredMethod(VALUE_OF_METHOD_NAME, valueType);
                } catch (NoSuchMethodException exception) {
                    // No-op
                }

                if (valueOfMethod == null) {
                    valueType = valueType.getSuperclass();
                }
            }

            if (valueOfMethod == null) {
                throw new IllegalArgumentException("Unable to coerce " + value + " to " + type + ".");
            }

            if (type.isEnum()
                && value instanceof String
                && Character.isLowerCase(((String)value).charAt(0))) {
                value = toAllCaps((String)value);
            }

            try {
                coercedValue = MethodUtil.invoke(valueOfMethod, null, new Object[] { value });
            } catch (IllegalAccessException exception) {
                throw new RuntimeException(exception);
            } catch (InvocationTargetException exception) {
                throw new RuntimeException(exception);
            } catch (SecurityException exception) {
                throw new RuntimeException(exception);
            }
        }

        return (T)coercedValue;
    }

    /**
     * Invokes the static getter method for the given property.
     *
     * @param target
     * The object to which the property is attached.
     *
     * @param sourceType
     * The class that defines the property.
     *
     * @param key
     * The property name.
     *
     * @return
     * The value returned by the method, or <tt>null</tt> if no such method
     * exists.
     */
    @SuppressWarnings("unchecked")
    public static <T> T get(Object target, Class<?> sourceType, String key) {
        T value = null;

        Class<?> targetType = target.getClass();
        Method getterMethod = getStaticGetterMethod(sourceType, key, targetType);

        if (getterMethod != null) {
            try {
                value = (T) MethodUtil.invoke(getterMethod, null, new Object[] { target } );
            } catch (InvocationTargetException exception) {
                throw new RuntimeException(exception);
            } catch (IllegalAccessException exception) {
                throw new RuntimeException(exception);
            }
        }

        return value;
    }

    /**
     * Invokes a static setter method for the given property. If the value is
     * <tt>null</tt> or there is no explicit setter for a given type, the
     * {@link #coerce(Object, Class)} method is used to attempt to convert the
     * value to the actual property type (defined by the return value of the
     * getter method).
     *
     * @param target
     * The object to which the property is or will be attached.
     *
     * @param sourceType
     * The class that defines the property.
     *
     * @param key
     * The property name.
     *
     * @param value
     * The new property value.
     *
     * @throws PropertyNotFoundException
     * If the given static property does not exist or is read-only.
     */
    public static void put(Object target, Class<?> sourceType, String key, Object value) {
        Class<?> targetType = target.getClass();

        Method setterMethod = null;
        if (value != null) {
            setterMethod = getStaticSetterMethod(sourceType, key, value.getClass(), targetType);
        }

        if (setterMethod == null) {
            // Get the property type and attempt to coerce the value to it
            Class<?> propertyType = getType(sourceType, key, targetType);

            if (propertyType != null) {
                setterMethod = getStaticSetterMethod(sourceType, key, propertyType, targetType);
                value = coerce(value, propertyType);
            }
        }

        if (setterMethod == null) {
            throw new PropertyNotFoundException("Static property \"" + key + "\" does not exist"
                + " or is read-only.");
        }

        // Invoke the setter
        try {
            MethodUtil.invoke(setterMethod, null, new Object[] { target, value });
        } catch (InvocationTargetException exception) {
            throw new RuntimeException(exception);
        } catch (IllegalAccessException exception) {
            throw new RuntimeException(exception);
        }
    }

    /**
     * Tests the existence of a static property.
     *
     * @param sourceType
     * The class that defines the property.
     *
     * @param key
     * The property name.
     *
     * @param targetType
     * The type of the object to which the property applies.
     *
     * @return
     * <tt>true</tt> if the property exists; <tt>false</tt>, otherwise.
     */
    public static boolean isDefined(Class<?> sourceType, String key, Class<?> targetType) {
        return (getStaticGetterMethod(sourceType, key, targetType) != null);
    }

    /**
     * Returns the type of a static property.
     *
     * @param sourceType
     * The class that defines the property.
     *
     * @param key
     * The property name.
     *
     * @param targetType
     * The type of the object to which the property applies.
     */
    public static Class<?> getType(Class<?> sourceType, String key, Class<?> targetType) {
        Method getterMethod = getStaticGetterMethod(sourceType, key, targetType);
        return (getterMethod == null) ? null : getterMethod.getReturnType();
    }

    /**
     * Returns the generic type of a static property.
     *
     * @param sourceType
     * The class that defines the property.
     *
     * @param key
     * The property name.
     *
     * @param targetType
     * The type of the object to which the property applies.
     */
    public static Type getGenericType(Class<?> sourceType, String key, Class<?> targetType) {
        Method getterMethod = getStaticGetterMethod(sourceType, key, targetType);
        return (getterMethod == null) ? null : getterMethod.getGenericReturnType();
    }

    /**
     * Determines the type of a list item.
     *
     * @param listType
     */
    public static Class<?> getListItemType(Type listType) {
        Type itemType = getGenericListItemType(listType);

        if (itemType instanceof ParameterizedType) {
            itemType = ((ParameterizedType)itemType).getRawType();
        }

        return (Class<?>)itemType;
    }

    /**
     * Determines the type of a map value.
     *
     * @param mapType
     */
    public static Class<?> getMapValueType(Type mapType) {
        Type valueType = getGenericMapValueType(mapType);

        if (valueType instanceof ParameterizedType) {
            valueType = ((ParameterizedType)valueType).getRawType();
        }

        return (Class<?>)valueType;
    }

    /**
     * Determines the type of a list item.
     *
     * @param listType
     */
    public static Type getGenericListItemType(Type listType) {
        Type itemType = null;

        Type parentType = listType;
        while (parentType != null) {
            if (parentType instanceof ParameterizedType) {
                ParameterizedType parameterizedType = (ParameterizedType)parentType;
                Class<?> rawType = (Class<?>)parameterizedType.getRawType();

                if (List.class.isAssignableFrom(rawType)) {
                    itemType = parameterizedType.getActualTypeArguments()[0];
                }

                break;
            }

            Class<?> classType = (Class<?>)parentType;
            Type[] genericInterfaces = classType.getGenericInterfaces();

            for (int i = 0; i < genericInterfaces.length; i++) {
                Type genericInterface = genericInterfaces[i];

                if (genericInterface instanceof ParameterizedType) {
                    ParameterizedType parameterizedType = (ParameterizedType)genericInterface;
                    Class<?> interfaceType = (Class<?>)parameterizedType.getRawType();

                    if (List.class.isAssignableFrom(interfaceType)) {
                        itemType = parameterizedType.getActualTypeArguments()[0];
                        break;
                    }
                }
            }

            if (itemType != null) {
                break;
            }

            parentType = classType.getGenericSuperclass();
        }

        if (itemType != null && itemType instanceof TypeVariable<?>) {
            itemType = Object.class;
        }

        return itemType;
    }

    /**
     * Determines the type of a map value.
     *
     * @param mapType
     */
    public static Type getGenericMapValueType(Type mapType) {
        Type valueType = null;

        Type parentType = mapType;
        while (parentType != null) {
            if (parentType instanceof ParameterizedType) {
                ParameterizedType parameterizedType = (ParameterizedType)parentType;
                Class<?> rawType = (Class<?>)parameterizedType.getRawType();

                if (Map.class.isAssignableFrom(rawType)) {
                    valueType = parameterizedType.getActualTypeArguments()[1];
                }

                break;
            }

            Class<?> classType = (Class<?>)parentType;
            Type[] genericInterfaces = classType.getGenericInterfaces();

            for (int i = 0; i < genericInterfaces.length; i++) {
                Type genericInterface = genericInterfaces[i];

                if (genericInterface instanceof ParameterizedType) {
                    ParameterizedType parameterizedType = (ParameterizedType)genericInterface;
                    Class<?> interfaceType = (Class<?>)parameterizedType.getRawType();

                    if (Map.class.isAssignableFrom(interfaceType)) {
                        valueType = parameterizedType.getActualTypeArguments()[1];
                        break;
                    }
                }
            }

            if (valueType != null) {
                break;
            }

            parentType = classType.getGenericSuperclass();
        }

        if (valueType != null && valueType instanceof TypeVariable<?>) {
            valueType = Object.class;
        }

        return valueType;
    }

    /**
     * Returns the value of a named constant.
     *
     * @param type
     * The type that defines the constant.
     *
     * @param name
     * The name of the constant.
     */
    public static Object getConstantValue(Class<?> type, String name) {
        if (type == null) {
            throw new IllegalArgumentException();
        }

        if (name == null) {
            throw new IllegalArgumentException();
        }

        Field field;
        try {
            field = FieldUtil.getField(type, name);
        } catch (NoSuchFieldException exception) {
            throw new IllegalArgumentException(exception);
        }

        int fieldModifiers = field.getModifiers();
        if ((fieldModifiers & Modifier.STATIC) == 0
            || (fieldModifiers & Modifier.FINAL) == 0) {
            throw new IllegalArgumentException("Field is not a constant.");
        }

        Object value;
        try {
            value = field.get(null);
        } catch (IllegalAccessException exception) {
            throw new IllegalArgumentException(exception);
        }

        return value;
    }

    private static Method getStaticGetterMethod(Class<?> sourceType, String key,
        Class<?> targetType) {
        if (sourceType == null) {
            throw new NullPointerException();
        }

        if (key == null) {
            throw new NullPointerException();
        }

        Method method = null;

        if (targetType != null) {
            key = Character.toUpperCase(key.charAt(0)) + key.substring(1);

            String getMethodName = GET_PREFIX + key;
            String isMethodName = IS_PREFIX + key;

            try {
                method = MethodUtil.getMethod(sourceType, getMethodName, new Class[] { targetType });
            } catch (NoSuchMethodException exception) {
                // No-op
            }

            if (method == null) {
                try {
                    method = MethodUtil.getMethod(sourceType, isMethodName, new Class[] { targetType });
                } catch (NoSuchMethodException exception) {
                    // No-op
                }
            }

            // Check for interfaces
            if (method == null) {
                Class<?>[] interfaces = targetType.getInterfaces();
                for (int i = 0; i < interfaces.length; i++) {
                    try {
                        method = MethodUtil.getMethod(sourceType, getMethodName, new Class[] { interfaces[i] });
                    } catch (NoSuchMethodException exception) {
                        // No-op
                    }

                    if (method == null) {
                        try {
                            method = MethodUtil.getMethod(sourceType, isMethodName, new Class[] { interfaces[i] });
                        } catch (NoSuchMethodException exception) {
                            // No-op
                        }
                    }

                    if (method != null) {
                        break;
                    }
                }
            }

            if (method == null) {
                method = getStaticGetterMethod(sourceType, key, targetType.getSuperclass());
            }
        }

        return method;
    }

    private static Method getStaticSetterMethod(Class<?> sourceType, String key,
        Class<?> valueType, Class<?> targetType) {
        if (sourceType == null) {
            throw new NullPointerException();
        }

        if (key == null) {
            throw new NullPointerException();
        }

        if (valueType == null) {
            throw new NullPointerException();
        }

        Method method = null;

        if (targetType != null) {
            key = Character.toUpperCase(key.charAt(0)) + key.substring(1);

            String setMethodName = SET_PREFIX + key;
            try {
                method = MethodUtil.getMethod(sourceType, setMethodName, new Class[] { targetType, valueType });
            } catch (NoSuchMethodException exception) {
                // No-op
            }

            // Check for interfaces
            if (method == null) {
                Class<?>[] interfaces = targetType.getInterfaces();
                for (int i = 0; i < interfaces.length; i++) {
                    try {
                        method = MethodUtil.getMethod(sourceType, setMethodName, new Class[] { interfaces[i], valueType });
                    } catch (NoSuchMethodException exception) {
                        // No-op
                    }

                    if (method != null) {
                        break;
                    }
                }
            }

            if (method == null) {
                method = getStaticSetterMethod(sourceType, key, valueType, targetType.getSuperclass());
            }
        }

        return method;
    }

    private static String toAllCaps(String value) {
        if (value == null) {
            throw new NullPointerException();
        }

        StringBuilder allCapsBuilder = new StringBuilder();

        for (int i = 0, n = value.length(); i < n; i++) {
            char c = value.charAt(i);

            if (Character.isUpperCase(c)) {
                allCapsBuilder.append('_');
            }

            allCapsBuilder.append(Character.toUpperCase(c));
        }

        return allCapsBuilder.toString();
    }
}<|MERGE_RESOLUTION|>--- conflicted
+++ resolved
@@ -52,12 +52,6 @@
 public class BeanAdapter extends AbstractMap<String, Object> {
     private final Object bean;
 
-<<<<<<< HEAD
-    private static HashMap<Class<?>, HashMap<String, LinkedList<Method>>> globalMethodCache =
-        new HashMap<Class<?>, HashMap<String, LinkedList<Method>>>();
-=======
-    private static final ClassLoader contextClassLoader;
-
     private static class MethodCache {
         private final Map<String, List<Method>> methods;
         private final MethodCache nextClassCache;
@@ -88,7 +82,6 @@
         new HashMap<>();
 
     private final MethodCache localCache;
->>>>>>> 804c86ba
 
     public static final String GET_PREFIX = "get";
     public static final String IS_PREFIX = "is";
