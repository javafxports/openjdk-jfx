/*
 * Copyright (c) 2010, 2012, Oracle and/or its affiliates. All rights reserved.
 * DO NOT ALTER OR REMOVE COPYRIGHT NOTICES OR THIS FILE HEADER.
 *
 * This code is free software; you can redistribute it and/or modify it
 * under the terms of the GNU General Public License version 2 only, as
 * published by the Free Software Foundation.  Oracle designates this
 * particular file as subject to the "Classpath" exception as provided
 * by Oracle in the LICENSE file that accompanied this code.
 *
 * This code is distributed in the hope that it will be useful, but WITHOUT
 * ANY WARRANTY; without even the implied warranty of MERCHANTABILITY or
 * FITNESS FOR A PARTICULAR PURPOSE.  See the GNU General Public License
 * version 2 for more details (a copy is included in the LICENSE file that
 * accompanied this code).
 *
 * You should have received a copy of the GNU General Public License version
 * 2 along with this work; if not, write to the Free Software Foundation,
 * Inc., 51 Franklin St, Fifth Floor, Boston, MA 02110-1301 USA.
 *
 * Please contact Oracle, 500 Oracle Parkway, Redwood Shores, CA 94065 USA
 * or visit www.oracle.com if you need additional information or have any
 * questions.
 */

package javafx.fxml;

import java.io.IOException;
import java.io.InputStream;
import java.io.InputStreamReader;
import java.lang.reflect.Array;
import java.lang.reflect.Constructor;
import java.lang.reflect.Field;
import java.lang.reflect.InvocationTargetException;
import java.lang.reflect.Method;
import java.lang.reflect.Modifier;
import java.lang.reflect.ParameterizedType;
import java.lang.reflect.Type;
import java.net.URL;
import java.nio.charset.Charset;
import java.util.AbstractMap;
import java.util.ArrayList;
import java.util.Collections;
import java.util.HashMap;
import java.util.LinkedList;
import java.util.List;
import java.util.Map;
import java.util.ResourceBundle;
import java.util.Set;
import java.util.regex.Pattern;

import javafx.beans.DefaultProperty;
import javafx.beans.property.Property;
import javafx.beans.value.ChangeListener;
import javafx.beans.value.ObservableValue;
import javafx.collections.FXCollections;
import javafx.collections.ListChangeListener;
import javafx.collections.MapChangeListener;
import javafx.collections.ObservableList;
import javafx.collections.ObservableMap;
import javafx.event.Event;
import javafx.event.EventHandler;
import javafx.event.EventType;
import javafx.util.Builder;
import javafx.util.BuilderFactory;
import javafx.util.Callback;

import javax.script.Bindings;
import javax.script.ScriptContext;
import javax.script.ScriptEngine;
import javax.script.ScriptEngineManager;
import javax.script.ScriptException;
import javax.script.SimpleBindings;
import javax.xml.stream.XMLInputFactory;
import javax.xml.stream.XMLStreamConstants;
import javax.xml.stream.XMLStreamException;
import javax.xml.stream.XMLStreamReader;
import javax.xml.stream.util.StreamReaderDelegate;

import com.sun.javafx.beans.IDProperty;
import com.sun.javafx.fxml.BeanAdapter;
import com.sun.javafx.fxml.LoadListener;
import com.sun.javafx.fxml.ObservableListChangeEvent;
import com.sun.javafx.fxml.ObservableMapChangeEvent;
import com.sun.javafx.fxml.PropertyChangeEvent;
import com.sun.javafx.fxml.PropertyNotFoundException;
import com.sun.javafx.fxml.expression.Expression;
import com.sun.javafx.fxml.expression.ExpressionValue;
import com.sun.javafx.fxml.expression.KeyPath;
<<<<<<< HEAD
import java.util.Locale;
import sun.reflect.misc.ConstructorUtil;
import sun.reflect.misc.FieldUtil;
import sun.reflect.misc.MethodUtil;
import sun.reflect.misc.ReflectUtil;
=======
import java.net.MalformedURLException;
>>>>>>> 33d24df0

/**
 * Loads an object hierarchy from an XML document.
 */
public class FXMLLoader {
    // Abstract base class for elements
    private abstract class Element {
        public final Element parent;
        public final int lineNumber;

        public Object value = null;
        private BeanAdapter valueAdapter = null;

        public final LinkedList<Attribute> eventHandlerAttributes = new LinkedList<Attribute>();
        public final LinkedList<Attribute> instancePropertyAttributes = new LinkedList<Attribute>();
        public final LinkedList<Attribute> staticPropertyAttributes = new LinkedList<Attribute>();
        public final LinkedList<PropertyElement> staticPropertyElements = new LinkedList<PropertyElement>();

        public Element() {
            parent = current;
            lineNumber = getLineNumber();
        }

        public boolean isCollection() {
            // Return true if value is a list, or if the value's type defines
            // a default property that is a list
            boolean collection;
            if (value instanceof List<?>) {
                collection = true;
            } else {
                Class<?> type = value.getClass();
                DefaultProperty defaultProperty = type.getAnnotation(DefaultProperty.class);

                if (defaultProperty != null) {
                    collection = getProperties().get(defaultProperty.value()) instanceof List<?>;
                } else {
                    collection = false;
                }
            }

            return collection;
        }

        @SuppressWarnings("unchecked")
        public void add(Object element) throws LoadException {
            // If value is a list, add element to it; otherwise, get the value
            // of the default property, which is assumed to be a list and add
            // to that (coerce to the appropriate type)
            List<Object> list;
            if (value instanceof List<?>) {
                list = (List<Object>)value;
            } else {
                Class<?> type = value.getClass();
                DefaultProperty defaultProperty = type.getAnnotation(DefaultProperty.class);
                String defaultPropertyName = defaultProperty.value();

                // Get the list value
                list = (List<Object>)getProperties().get(defaultPropertyName);

                // Coerce the element to the list item type
                if (!Map.class.isAssignableFrom(type)) {
                    Type listType = getValueAdapter().getGenericType(defaultPropertyName);
                    element = BeanAdapter.coerce(element, BeanAdapter.getListItemType(listType));
                }
            }

            list.add(element);
        }

        public void set(Object value) throws LoadException {
            if (this.value == null) {
                throw new LoadException("Cannot set value on this element.");
            }

            // Apply value to this element's properties
            Class<?> type = this.value.getClass();
            DefaultProperty defaultProperty = type.getAnnotation(DefaultProperty.class);
            if (defaultProperty == null) {
                throw new LoadException("Element does not define a default property.");
            }

            getProperties().put(defaultProperty.value(), value);
        }

        public void updateValue(Object value) {
            this.value = value;
            valueAdapter = null;
        }

        public boolean isTyped() {
            return !(value instanceof Map<?, ?>);
        }

        public BeanAdapter getValueAdapter() {
            if (valueAdapter == null) {
                valueAdapter = new BeanAdapter(value);
            }

            return valueAdapter;
        }

        @SuppressWarnings("unchecked")
        public Map<String, Object> getProperties() {
            return (isTyped()) ? getValueAdapter() : (Map<String, Object>)value;
        }

        public void processStartElement() throws IOException {
            for (int i = 0, n = xmlStreamReader.getAttributeCount(); i < n; i++) {
                String prefix = xmlStreamReader.getAttributePrefix(i);
                String localName = xmlStreamReader.getAttributeLocalName(i);
                String value = xmlStreamReader.getAttributeValue(i);

                if (loadListener != null
                    && prefix != null
                    && prefix.equals(FX_NAMESPACE_PREFIX)) {
                    loadListener.readInternalAttribute(prefix + ":" + localName, value);
                }

                processAttribute(prefix, localName, value);
            }
        }

        public void processEndElement() throws IOException {
            // No-op
        }

        public void processCharacters() throws IOException {
            throw new LoadException("Unexpected characters in input stream.");
        }

        public void processInstancePropertyAttributes() throws IOException {
            if (instancePropertyAttributes.size() > 0) {
                for (Attribute attribute : instancePropertyAttributes) {
                    processPropertyAttribute(attribute);
                }
            }
        }

        public void processAttribute(String prefix, String localName, String value)
            throws IOException{
            if (prefix == null) {
                // Add the attribute to the appropriate list
                if (localName.startsWith(EVENT_HANDLER_PREFIX)) {
                    if (loadListener != null) {
                        loadListener.readEventHandlerAttribute(localName, value);
                    }

                    eventHandlerAttributes.add(new Attribute(localName, null, value));
                } else {
                    int i = localName.lastIndexOf('.');

                    if (i == -1) {
                        // The attribute represents an instance property
                        if (loadListener != null) {
                            loadListener.readPropertyAttribute(localName, null, value);
                        }

                        instancePropertyAttributes.add(new Attribute(localName, null, value));
                    } else {
                        // The attribute represents a static property
                        String name = localName.substring(i + 1);
                        Class<?> sourceType = getType(localName.substring(0, i));

                        if (sourceType != null) {
                            if (loadListener != null) {
                                loadListener.readPropertyAttribute(name, sourceType, value);
                            }

                            staticPropertyAttributes.add(new Attribute(name, sourceType, value));
                        } else if (staticLoad) {
                            if (loadListener != null) {
                                loadListener.readUnknownStaticPropertyAttribute(localName, value);
                            }
                        } else {
                            throw new LoadException(localName + " is not a valid attribute.");
                        }
                    }

                }
            } else {
                throw new LoadException(prefix + ":" + localName
                    + " is not a valid attribute.");
            }
        }

        @SuppressWarnings("unchecked")
        public void processPropertyAttribute(Attribute attribute) throws IOException {
            String value = attribute.value;
            if (isBindingExpression(value)) {
                // Resolve the expression
                Expression expression;

                if (attribute.sourceType != null) {
                    throw new LoadException("Cannot bind to static property.");
                }

                if (!isTyped()) {
                    throw new LoadException("Cannot bind to untyped object.");
                }

                // TODO We may want to identify binding properties in processAttribute()
                // and apply them after build() has been called
                if (this.value instanceof Builder) {
                    throw new LoadException("Cannot bind to builder property.");
                }

                value = value.substring(BINDING_EXPRESSION_PREFIX.length(),
                        value.length() - 1);
                expression = Expression.valueOf(value);

                // Create the binding
                BeanAdapter targetAdapter = new BeanAdapter(this.value);
                ObservableValue<Object> propertyModel = targetAdapter.getPropertyModel(attribute.name);
                Class<?> type = targetAdapter.getType(attribute.name);

                if (propertyModel instanceof Property<?>) {
                    ((Property<Object>)propertyModel).bind(new ExpressionValue(namespace, expression, type));
                }
            } else if (isBidirectionalBindingExpression(value)) {
                throw new UnsupportedOperationException("This feature is not currently enabled.");
            } else {
                processValue(attribute.sourceType, attribute.name, value);
            }
        }

        private boolean isBindingExpression(String aValue) {
            return aValue.startsWith(BINDING_EXPRESSION_PREFIX)
                   && aValue.endsWith(BINDING_EXPRESSION_SUFFIX);
        }

        private boolean isBidirectionalBindingExpression(String aValue) {
            return aValue.startsWith(BI_DIRECTIONAL_BINDING_PREFIX);
        }

        private boolean processValue(Class sourceType, String propertyName, String aValue)
            throws LoadException {

            boolean processed = false;
                //process list or array first
                if (sourceType == null && isTyped()) {
                    BeanAdapter valueAdapter = getValueAdapter();
                    Class<?> type = valueAdapter.getType(propertyName);

                    if (type == null) {
                        throw new PropertyNotFoundException("Property \"" + propertyName
                            + "\" does not exist" + " or is read-only.");
                    }

                    if (List.class.isAssignableFrom(type)
                        && valueAdapter.isReadOnly(propertyName)) {
                        populateListFromString(valueAdapter, propertyName, aValue);
                        processed = true;
                    } else if (type.isArray()) {
                        applyProperty(propertyName, sourceType,
                                populateArrayFromString(type, aValue));
                        processed = true;
                    }
                }
                if (!processed) {
                    applyProperty(propertyName, sourceType, resolvePrefixedValue(aValue));
                    processed = true;
                }
                return processed;
        }

        /**
         * Resolves value prefixed with RELATIVE_PATH_PREFIX and RESOURCE_KEY_PREFIX.
         */
        private Object resolvePrefixedValue(String aValue) throws LoadException {
            if (aValue.startsWith(ESCAPE_PREFIX)) {
                aValue = aValue.substring(ESCAPE_PREFIX.length());

                if (aValue.length() == 0
                    || !(aValue.startsWith(ESCAPE_PREFIX)
                        || aValue.startsWith(RELATIVE_PATH_PREFIX)
                        || aValue.startsWith(RESOURCE_KEY_PREFIX)
                        || aValue.startsWith(EXPRESSION_PREFIX)
                        || aValue.startsWith(BI_DIRECTIONAL_BINDING_PREFIX))) {
                    throw new LoadException("Invalid escape sequence.");
                }
                return aValue;
            } else if (aValue.startsWith(RELATIVE_PATH_PREFIX)) {
                aValue = aValue.substring(RELATIVE_PATH_PREFIX.length());
                if (aValue.length() == 0) {
                    throw new LoadException("Missing relative path.");
                }
                if (aValue.startsWith(RELATIVE_PATH_PREFIX)) {
                    // The prefix was escaped
                    warnDeprecatedEscapeSequence(RELATIVE_PATH_PREFIX);
                    return aValue;
                } else {
                    try {
                        return (aValue.charAt(0) == '/') ?
                                classLoader.getResource(aValue.substring(1)).toString() :
                                new URL(FXMLLoader.this.location, aValue).toString();
                    } catch (MalformedURLException e) {
                        System.err.println(FXMLLoader.this.location + "/" + aValue);
                    }
                }
            } else if (aValue.startsWith(RESOURCE_KEY_PREFIX)) {
                aValue = aValue.substring(RESOURCE_KEY_PREFIX.length());
                if (aValue.length() == 0) {
                    throw new LoadException("Missing resource key.");
                }
                if (aValue.startsWith(RESOURCE_KEY_PREFIX)) {
                    // The prefix was escaped
                    warnDeprecatedEscapeSequence(RESOURCE_KEY_PREFIX);
                    return aValue;
                } else {
                    // Resolve the resource value
                    if (resources == null) {
                        throw new LoadException("No resources specified.");
                    }
                    if (!resources.containsKey(aValue)) {
                        throw new LoadException("Resource \"" + aValue + "\" not found.");
                    }

                    return resources.getString(aValue);
                }
            } else if (aValue.startsWith(EXPRESSION_PREFIX)) {
                aValue = aValue.substring(EXPRESSION_PREFIX.length());
                if (aValue.length() == 0) {
                    throw new LoadException("Missing expression.");
                }
                if (aValue.startsWith(EXPRESSION_PREFIX)) {
                    // The prefix was escaped
                    warnDeprecatedEscapeSequence(EXPRESSION_PREFIX);
                    return aValue;
                } else if (aValue.equals(NULL_KEYWORD)) {
                    // The attribute value is null
                    return null;
                }
                return Expression.get(namespace, KeyPath.parse(aValue));
            }
            return aValue;
        }

        /**
         * Creates an array of given type and populates it with values from
         * a string where tokens are separated by ARRAY_COMPONENT_DELIMITER.
         * If token is prefixed with RELATIVE_PATH_PREFIX a value added to
         * the array becomes relative to document location.
         */
        private Object populateArrayFromString(
                Class<?>type,
                String stringValue) throws LoadException {

            Object propertyValue = null;
            // Split the string and set the values as an array
            Class<?> componentType = type.getComponentType();

            if (stringValue.length() > 0) {
                String[] values = stringValue.split(ARRAY_COMPONENT_DELIMITER);
                propertyValue = Array.newInstance(componentType, values.length);
                for (int i = 0; i < values.length; i++) {
                    Array.set(propertyValue, i,
                            BeanAdapter.coerce(resolvePrefixedValue(values[i].trim()),
                            type.getComponentType()));
                }
            } else {
                propertyValue = Array.newInstance(componentType, 0);
            }
            return propertyValue;
        }

        /**
         * Populates list with values from a string where tokens are separated
         * by ARRAY_COMPONENT_DELIMITER. If token is prefixed with RELATIVE_PATH_PREFIX
         * a value added to the list becomes relative to document location.
         */
        private void populateListFromString(
                BeanAdapter valueAdapter,
                String listPropertyName,
                String stringValue) throws LoadException {
            // Split the string and add the values to the list
            List<Object> list = (List<Object>)valueAdapter.get(listPropertyName);
            Type listType = valueAdapter.getGenericType(listPropertyName);
            Type itemType = (Class<?>)BeanAdapter.getGenericListItemType(listType);

            if (itemType instanceof ParameterizedType) {
                itemType = ((ParameterizedType)itemType).getRawType();
            }

            if (stringValue.length() > 0) {
                String[] values = stringValue.split(ARRAY_COMPONENT_DELIMITER);

                for (String aValue: values) {
                    aValue = aValue.trim();
                    list.add(
                            BeanAdapter.coerce(resolvePrefixedValue(aValue),
                                               (Class<?>)itemType));
                }
            }
        }

        public void warnDeprecatedEscapeSequence(String prefix) {
            System.err.println(prefix + prefix + " is a deprecated escape sequence. "
                + "Please use \\" + prefix + " instead.");
        }

        public void applyProperty(String name, Class<?> sourceType, Object value) {
            if (sourceType == null) {
                getProperties().put(name, value);
            } else {
                BeanAdapter.put(this.value, sourceType, name, value);
            }
        }

        public void processEventHandlerAttributes() throws LoadException {
            if (eventHandlerAttributes.size() > 0 && !staticLoad) {
                for (Attribute attribute : eventHandlerAttributes) {
                    EventHandler<? extends Event> eventHandler = null;

                    String value = attribute.value;

                    if (value.startsWith(CONTROLLER_METHOD_PREFIX)) {
                        value = value.substring(CONTROLLER_METHOD_PREFIX.length());

                        if (!value.startsWith(CONTROLLER_METHOD_PREFIX)) {
                            if (value.length() == 0) {
                                throw new LoadException("Missing controller method.");
                            }

                            if (controller == null) {
                                throw new LoadException("No controller specified.");
                            }

                            Method method = getControllerMethods().get(value);

                            if (method == null) {
                                throw new LoadException("Controller method \"" + value + "\" not found.");
                            }

                            eventHandler = new ControllerMethodEventHandler(controller, method);
                        }
                    }

                    if (eventHandler == null) {
                        if (value.length() == 0) {
                            throw new LoadException("Missing handler script.");
                        }

                        if (scriptEngine == null) {
                            throw new LoadException("Page language not specified.");
                        }

                        eventHandler = new ScriptEventHandler(value, scriptEngine);
                    }

                    // Add the handler
                    if (eventHandler != null){
                        addEventHandler(attribute, eventHandler);
                    }
                }
            }
        }

        @SuppressWarnings("unchecked")
        private void addEventHandler(Attribute attribute, EventHandler<? extends Event> eventHandler)
            throws LoadException {
            if (attribute.name.endsWith(CHANGE_EVENT_HANDLER_SUFFIX)) {
                int i = EVENT_HANDLER_PREFIX.length();
                int j = attribute.name.length() - CHANGE_EVENT_HANDLER_SUFFIX.length();

                if (i == j) {
                    if (value instanceof ObservableList<?>) {
                        ObservableList<Object> list = (ObservableList<Object>)value;
                        list.addListener(new ObservableListChangeAdapter(list,
                            (EventHandler<ObservableListChangeEvent<?>>)eventHandler));
                    } else if (value instanceof ObservableMap<?, ?>) {
                        ObservableMap<Object, Object> map = (ObservableMap<Object, Object>)value;
                        map.addListener(new ObservableMapChangeAdapter(map,
                            (EventHandler<ObservableMapChangeEvent<?, ?>>)eventHandler));
                    } else {
                        throw new LoadException("Invalid event source.");
                    }
                } else {
                    String key = Character.toLowerCase(attribute.name.charAt(i))
                        + attribute.name.substring(i + 1, j);

                    ObservableValue<Object> propertyModel = getValueAdapter().getPropertyModel(key);
                    if (propertyModel == null) {
                        throw new LoadException(value.getClass().getName() + " does not define"
                                + " a property model for \"" + key + "\".");
                    }

                    propertyModel.addListener(new PropertyChangeAdapter(value,
                        (EventHandler<PropertyChangeEvent<?>>)eventHandler));
                }
            } else {
                getValueAdapter().put(attribute.name, eventHandler);
            }
        }
    }

    // Element representing a value
    private abstract class ValueElement extends Element {
        public String fx_id = null;

        @Override
        public void processStartElement() throws IOException {
            super.processStartElement();

            updateValue(constructValue());

            if (value instanceof Builder<?>) {
                processInstancePropertyAttributes();
            } else {
                processValue();
            }
        }

        @Override
        @SuppressWarnings("unchecked")
        public void processEndElement() throws IOException {
            super.processEndElement();

            // Build the value, if necessary
            if (value instanceof Builder<?>) {
                Builder<Object> builder = (Builder<Object>)value;
                updateValue(builder.build());

                processValue();
            } else {
                processInstancePropertyAttributes();
            }

            processEventHandlerAttributes();

            // Process static property attributes
            if (staticPropertyAttributes.size() > 0) {
                for (Attribute attribute : staticPropertyAttributes) {
                    processPropertyAttribute(attribute);
                }
            }

            // Process static property elements
            if (staticPropertyElements.size() > 0) {
                for (PropertyElement element : staticPropertyElements) {
                    BeanAdapter.put(value, element.sourceType, element.name, element.value);
                }
            }

            if (parent != null) {
                if (parent.isCollection()) {
                    parent.add(value);
                } else {
                    parent.set(value);
                }
            }
        }

        private Object getListValue(Element parent, String listPropertyName, Object value) {
            // If possible, coerce the value to the list item type
            if (parent.isTyped()) {
                Type listType = parent.getValueAdapter().getGenericType(listPropertyName);

                if (listType != null) {
                    Type itemType = BeanAdapter.getGenericListItemType(listType);

                    if (itemType instanceof ParameterizedType) {
                        itemType = ((ParameterizedType)itemType).getRawType();
                    }

                    value = BeanAdapter.coerce(value, (Class<?>)itemType);
                }
            }

            return value;
        }

        private void processValue() throws LoadException {
            // If this is the root element, update the value
            if (parent == null) {
                root = value;
            }

            // Add the value to the namespace
            if (fx_id != null) {
                namespace.put(fx_id, value);

                // If the value defines an ID property, set it
                IDProperty idProperty = value.getClass().getAnnotation(IDProperty.class);

                if (idProperty != null) {
                    Map<String, Object> properties = getProperties();
                    // set fx:id property value to Node.id only if Node.id was not
                    // already set when processing start element attributes
                    if (properties.get(idProperty.value()) == null) {
                        properties.put(idProperty.value(), fx_id);
                    }
                }

                // Set the controller field value
                if (controller != null) {
                    Field field = getControllerFields().get(fx_id);

                    if (field != null) {
                        try {
                            field.set(controller, value);
                        } catch (IllegalAccessException exception) {
                            throw new RuntimeException(exception);
                        }
                    }
                }
            }
        }

        @Override
        @SuppressWarnings("unchecked")
        public void processCharacters() throws LoadException {
            Class<?> type = value.getClass();
            DefaultProperty defaultProperty = type.getAnnotation(DefaultProperty.class);

            // If the default property is a read-only list, add the value to it;
            // otherwise, set the value as the default property
            if (defaultProperty != null) {
                String text = xmlStreamReader.getText();
                text = extraneousWhitespacePattern.matcher(text).replaceAll(" ");

                String defaultPropertyName = defaultProperty.value();
                BeanAdapter valueAdapter = getValueAdapter();

                if (valueAdapter.isReadOnly(defaultPropertyName)
                    && List.class.isAssignableFrom(valueAdapter.getType(defaultPropertyName))) {
                    List<Object> list = (List<Object>)valueAdapter.get(defaultPropertyName);
                    list.add(getListValue(this, defaultPropertyName, text));
                } else {
                    valueAdapter.put(defaultPropertyName, text.trim());
                }
            } else {
                throw new LoadException(type.getName() + " does not have a default property.");
            }
        }

        @Override
        public void processAttribute(String prefix, String localName, String value)
            throws IOException{
            if (prefix != null
                && prefix.equals(FX_NAMESPACE_PREFIX)) {
                if (localName.equals(FX_ID_ATTRIBUTE)) {
                    // Verify that ID is a valid identifier
                    if (value.equals(NULL_KEYWORD)) {
                        throw new LoadException("Invalid identifier.");
                    }

                    for (int i = 0, n = value.length(); i < n; i++) {
                        if (!Character.isJavaIdentifierPart(value.charAt(i))) {
                            throw new LoadException("Invalid identifier.");
                        }
                    }

                    fx_id = value;

                } else if (localName.equals(FX_CONTROLLER_ATTRIBUTE)) {
                    if (current.parent != null) {
                        throw new LoadException(FX_NAMESPACE_PREFIX + ":" + FX_CONTROLLER_ATTRIBUTE
                            + " can only be applied to root element.");
                    }

                    if (controller != null) {
                        throw new LoadException("Controller value already specified.");
                    }

                    if (!staticLoad) {
                        Class<?> type;
                        try {
                            type = classLoader.loadClass(value);
                        } catch (ClassNotFoundException exception) {
                            throw new LoadException(exception);
                        }

                        try {
                            if (controllerFactory == null) {
                                setController(ReflectUtil.newInstance(type));
                            } else {
                                setController(controllerFactory.call(type));
                            }
                        } catch (InstantiationException exception) {
                            throw new LoadException(exception);
                        } catch (IllegalAccessException exception) {
                            throw new LoadException(exception);
                        }
                    }
                } else {
                    throw new LoadException("Invalid attribute.");
                }
            } else {
                super.processAttribute(prefix, localName, value);
            }
        }

        public abstract Object constructValue() throws IOException;
    }

    // Element representing a class instance
    private class InstanceDeclarationElement extends ValueElement {
        public Class<?> type;

        public String constant = null;
        public String factory = null;

        public InstanceDeclarationElement(Class<?> type) throws LoadException {
            this.type = type;
        }

        @Override
        public void processAttribute(String prefix, String localName, String value)
            throws IOException {
            if (prefix != null
                && prefix.equals(FX_NAMESPACE_PREFIX)) {
                if (localName.equals(FX_VALUE_ATTRIBUTE)) {
                    this.value = value;
                } else if (localName.equals(FX_CONSTANT_ATTRIBUTE)) {
                    constant = value;
                } else if (localName.equals(FX_FACTORY_ATTRIBUTE)) {
                    factory = value;
                } else {
                    super.processAttribute(prefix, localName, value);
                }
            } else {
                super.processAttribute(prefix, localName, value);
            }
        }

        @Override
        public Object constructValue() throws IOException {
            Object value;
            if (this.value != null) {
                value = BeanAdapter.coerce(this.value, type);
            } else if (constant != null) {
                value = BeanAdapter.getConstantValue(type, constant);
            } else if (factory != null) {
                Method factoryMethod;
                try {
                    factoryMethod = MethodUtil.getMethod(type, factory, new Class[] {});
                } catch (NoSuchMethodException exception) {
                    throw new LoadException(exception);
                }

                try {
                    value = MethodUtil.invoke(factoryMethod, null, new Object [] {});
                } catch (IllegalAccessException exception) {
                    throw new LoadException(exception);
                } catch (InvocationTargetException exception) {
                    throw new LoadException(exception);
                }
            } else {
                value = (builderFactory == null) ? null : builderFactory.getBuilder(type);

                if (value == null) {
                    try {
                        value = ReflectUtil.newInstance(type);
                    } catch (InstantiationException exception) {
                        throw new LoadException(exception);
                    } catch (IllegalAccessException exception) {
                        throw new LoadException(exception);
                    }
                }
            }

            return value;
        }
    }

    // Element representing an unknown type
    private class UnknownTypeElement extends ValueElement {
        // Map type representing an unknown value
        @DefaultProperty("items")
        public class UnknownValueMap extends AbstractMap<String, Object> {
            private ArrayList<?> items = new ArrayList<Object>();
            private HashMap<String, Object> values = new HashMap<String, Object>();

            @Override
            public Object get(Object key) {
                if (key == null) {
                    throw new NullPointerException();
                }

                return (key.equals(getClass().getAnnotation(DefaultProperty.class).value())) ?
                    items : values.get(key);
            }

            @Override
            public Object put(String key, Object value) {
                if (key == null) {
                    throw new NullPointerException();
                }

                if (key.equals(getClass().getAnnotation(DefaultProperty.class).value())) {
                    throw new IllegalArgumentException();
                }

                return values.put(key, value);
            }

            @Override
            public Set<Entry<String, Object>> entrySet() {
                return Collections.emptySet();
            }
        }

        @Override
        public void processEndElement() throws IOException {
            // No-op
        }

        @Override
        public Object constructValue() throws LoadException {
            return new UnknownValueMap();
        }
    }

    // Element representing an include
    private class IncludeElement extends ValueElement {
        public String source = null;
        public ResourceBundle resources = FXMLLoader.this.resources;
        public Charset charset = FXMLLoader.this.charset;

        @Override
        public void processAttribute(String prefix, String localName, String value)
            throws IOException {
            if (prefix == null) {
                if (localName.equals(INCLUDE_SOURCE_ATTRIBUTE)) {
                    if (loadListener != null) {
                        loadListener.readInternalAttribute(localName, value);
                    }

                    source = value;
                } else if (localName.equals(INCLUDE_RESOURCES_ATTRIBUTE)) {
                    if (loadListener != null) {
                        loadListener.readInternalAttribute(localName, value);
                    }

                    resources = ResourceBundle.getBundle(value, Locale.getDefault(), 
                            FXMLLoader.this.resources.getClass().getClassLoader());
                } else if (localName.equals(INCLUDE_CHARSET_ATTRIBUTE)) {
                    if (loadListener != null) {
                        loadListener.readInternalAttribute(localName, value);
                    }

                    charset = Charset.forName(value);
                } else {
                    super.processAttribute(prefix, localName, value);
                }
            } else {
                super.processAttribute(prefix, localName, value);
            }
        }

        @Override
        public Object constructValue() throws IOException {
            if (source == null) {
                throw new LoadException(INCLUDE_SOURCE_ATTRIBUTE + " is required.");
            }

            URL location;
            if (source.charAt(0) == '/') {
                location = classLoader.getResource(source.substring(1));
            } else {
                if (FXMLLoader.this.location == null) {
                    throw new LoadException("Base location is undefined.");
                }

                location = new URL(FXMLLoader.this.location, source);
            }

            FXMLLoader fxmlLoader = new FXMLLoader(location, resources,
                builderFactory, controllerFactory, charset,
                loaders);
            fxmlLoader.parentLoader = FXMLLoader.this;

            if (isCyclic(FXMLLoader.this, fxmlLoader)) {
                throw new IOException(
                        String.format(
                        "Including \"%s\" in \"%s\" created cyclic reference.",
                        fxmlLoader.location.toExternalForm(),
                        FXMLLoader.this.location.toExternalForm()));
            }
            fxmlLoader.setClassLoader(classLoader);
            fxmlLoader.setStaticLoad(staticLoad);

            Object value = fxmlLoader.load();

            if (fx_id != null) {
                String id = this.fx_id + CONTROLLER_SUFFIX;
                Object controller = fxmlLoader.getController();

                namespace.put(id, controller);

                if (FXMLLoader.this.controller != null) {
                    Field field = getControllerFields().get(id);

                    if (field != null) {
                        try {
                            field.set(FXMLLoader.this.controller, controller);
                        } catch (IllegalAccessException exception) {
                            throw new LoadException(exception);
                        }
                    }
                }
            }

            return value;
        }
    }

    // Element representing a reference
    private class ReferenceElement extends ValueElement {
        public String source = null;

        @Override
        public void processAttribute(String prefix, String localName, String value)
            throws IOException {
            if (prefix == null) {
                if (localName.equals(REFERENCE_SOURCE_ATTRIBUTE)) {
                    if (loadListener != null) {
                        loadListener.readInternalAttribute(localName, value);
                    }

                    source = value;
                } else {
                    super.processAttribute(prefix, localName, value);
                }
            } else {
                super.processAttribute(prefix, localName, value);
            }
        }

        @Override
        public Object constructValue() throws LoadException {
            if (source == null) {
                throw new LoadException(REFERENCE_SOURCE_ATTRIBUTE + " is required.");
            }

            KeyPath path = KeyPath.parse(source);
            if (!Expression.isDefined(namespace, path)) {
                throw new LoadException("Value \"" + source + "\" does not exist.");
            }

            return Expression.get(namespace, path);
        }
    }

    // Element representing a copy
    private class CopyElement extends ValueElement {
        public String source = null;

        @Override
        public void processAttribute(String prefix, String localName, String value)
            throws IOException {
            if (prefix == null) {
                if (localName.equals(COPY_SOURCE_ATTRIBUTE)) {
                    if (loadListener != null) {
                        loadListener.readInternalAttribute(localName, value);
                    }

                    source = value;
                } else {
                    super.processAttribute(prefix, localName, value);
                }
            } else {
                super.processAttribute(prefix, localName, value);
            }
        }

        @Override
        public Object constructValue() throws LoadException {
            if (source == null) {
                throw new LoadException(COPY_SOURCE_ATTRIBUTE + " is required.");
            }

            KeyPath path = KeyPath.parse(source);
            if (!Expression.isDefined(namespace, path)) {
                throw new LoadException("Value \"" + source + "\" does not exist.");
            }

            Object sourceValue = Expression.get(namespace, path);
            Class<?> sourceValueType = sourceValue.getClass();

            Constructor<?> constructor = null;
            try {
                constructor = ConstructorUtil.getConstructor(sourceValueType, new Class[] { sourceValueType });
            } catch (NoSuchMethodException exception) {
                // No-op
            }

            Object value;
            if (constructor != null) {
                try {
                    ReflectUtil.checkPackageAccess(sourceValueType);
                    value = constructor.newInstance(sourceValue);
                } catch (InstantiationException exception) {
                    throw new LoadException(exception);
                } catch (IllegalAccessException exception) {
                    throw new LoadException(exception);
                } catch (InvocationTargetException exception) {
                    throw new LoadException(exception);
                }
            } else {
                throw new LoadException("Can't copy value " + sourceValue + ".");
            }

            return value;
        }
    }

    // Element representing a predefined root value
    private class RootElement extends ValueElement {
        public String type = null;

        @Override
        public void processAttribute(String prefix, String localName, String value)
            throws IOException {
            if (prefix == null) {
                if (localName.equals(ROOT_TYPE_ATTRIBUTE)) {
                    if (loadListener != null) {
                        loadListener.readInternalAttribute(localName, value);
                    }

                    type = value;
                } else {
                    super.processAttribute(prefix, localName, value);
                }
            } else {
                super.processAttribute(prefix, localName, value);
            }
        }

        @Override
        public Object constructValue() throws LoadException {
            if (type == null) {
                throw new LoadException(ROOT_TYPE_ATTRIBUTE + " is required.");
            }

            Class<?> type = getType(this.type);

            if (type == null) {
                throw new LoadException(this.type + " is not a valid type.");
            }

            Object value;
            if (root == null) {
<<<<<<< HEAD
                value = (builderFactory == null) ? null : builderFactory.getBuilder(type);

                if (value == null) {
                    try {
                        value = ReflectUtil.newInstance(type);
                    } catch (InstantiationException exception) {
                        throw new LoadException(exception);
                    } catch (IllegalAccessException exception) {
                        throw new LoadException(exception);
                    }
                }
=======
                throw new LoadException("Root hasn't been set. Use method setRoot() before load.");
>>>>>>> 33d24df0
            } else {
                if (!type.isAssignableFrom(root.getClass())) {
                    throw new LoadException("Root is not an instance of "
                        + type.getName() + ".");
                }

                value = root;
            }

            return value;
        }
    }

    // Element representing a property
    private class PropertyElement extends Element {
        public final String name;
        public final Class<?> sourceType;
        public final boolean readOnly;

        public PropertyElement(String name, Class<?> sourceType) throws LoadException {
            if (parent == null) {
                throw new LoadException("Invalid root element.");
            }

            if (parent.value == null) {
                throw new LoadException("Parent element does not support property elements.");
            }

            this.name = name;
            this.sourceType = sourceType;

            if (sourceType == null) {
                // The element represents an instance property
                if (name.startsWith(EVENT_HANDLER_PREFIX)) {
                    throw new LoadException("\"" + name + "\" is not a valid element name.");
                }

            Map<String, Object> parentProperties = parent.getProperties();

            if (parent.isTyped()) {
                readOnly = parent.getValueAdapter().isReadOnly(name);
            } else {
                // If the map already defines a value for the property, assume
                // that it is read-only
                readOnly = parentProperties.containsKey(name);
            }

            if (readOnly) {
                Object value = parentProperties.get(name);
                if (value == null) {
                    throw new LoadException("Invalid property.");
                }

                updateValue(value);
            }
            } else {
                // The element represents a static property
                readOnly = false;
            }
        }

        @Override
        public boolean isCollection() {
            return (readOnly) ? super.isCollection() : false;
        }

        @Override
        public void add(Object element) throws LoadException {
            // Coerce the element to the list item type
            if (parent.isTyped()) {
                Type listType = parent.getValueAdapter().getGenericType(name);
                element = BeanAdapter.coerce(element, BeanAdapter.getListItemType(listType));
            }

            // Add the item to the list
            super.add(element);
        }

        @Override
        public void set(Object value) throws LoadException {
            // Update the value
            updateValue(value);

            if (sourceType == null) {
                // Apply value to parent element's properties
                parent.getProperties().put(name, value);
            } else {
                if (parent.value instanceof Builder) {
                    // Defer evaluation of the property
                    parent.staticPropertyElements.add(this);
                } else {
                    // Apply the static property value
                    BeanAdapter.put(parent.value, sourceType, name, value);
                }
            }
        }

        @Override
        public void processAttribute(String prefix, String localName, String value)
            throws IOException {
            if (!readOnly) {
                throw new LoadException("Attributes are not supported for writable property elements.");
            }

            super.processAttribute(prefix, localName, value);
        }

        @Override
        public void processEndElement() throws IOException {
            super.processEndElement();

            if (readOnly) {
                processInstancePropertyAttributes();
                processEventHandlerAttributes();
            }
        }

        @Override
        public void processCharacters() throws IOException {
            if (!readOnly) {
                String text = xmlStreamReader.getText();
                text = extraneousWhitespacePattern.matcher(text).replaceAll(" ");

                set(text.trim());
            } else {
                super.processCharacters();
            }
        }
    }

    // Element representing an unknown static property
    private class UnknownStaticPropertyElement extends Element {
        public UnknownStaticPropertyElement() throws LoadException {
            if (parent == null) {
                throw new LoadException("Invalid root element.");
            }

            if (parent.value == null) {
                throw new LoadException("Parent element does not support property elements.");
            }
        }

        @Override
        public boolean isCollection() {
            return false;
        }

        @Override
        public void set(Object value) {
            updateValue(value);
        }

        @Override
        public void processCharacters() throws IOException {
            String text = xmlStreamReader.getText();
            text = extraneousWhitespacePattern.matcher(text).replaceAll(" ");

            updateValue(text.trim());
        }
    }

    // Element representing a script block
    private class ScriptElement extends Element {
        public String source = null;
        public Charset charset = FXMLLoader.this.charset;

        @Override
        public boolean isCollection() {
            return false;
        }

        @Override
        public void processStartElement() throws IOException {
            super.processStartElement();

            if (source != null && !staticLoad) {
                int i = source.lastIndexOf(".");
                if (i == -1) {
                    throw new LoadException("Cannot determine type of script \""
                        + source + "\".");
                }

                String extension = source.substring(i + 1);
                ScriptEngine scriptEngine;
                ClassLoader oldLoader = Thread.currentThread().getContextClassLoader();
                try {
                    Thread.currentThread().setContextClassLoader(classLoader);
                    ScriptEngineManager scriptEngineManager = getScriptEngineManager();
                    scriptEngine = scriptEngineManager.getEngineByExtension(extension);
                } finally {
                    Thread.currentThread().setContextClassLoader(oldLoader);
                }

                if (scriptEngine == null) {
                    throw new LoadException("Unable to locate scripting engine for"
                        + " extension " + extension + ".");
                }

                scriptEngine.setBindings(scriptEngineManager.getBindings(), ScriptContext.ENGINE_SCOPE);

                try {
                    URL location;
                    if (source.charAt(0) == '/') {
                        location = classLoader.getResource(source.substring(1));
                    } else {
                        if (FXMLLoader.this.location == null) {
                            throw new LoadException("Base location is undefined.");
                        }

                        location = new URL(FXMLLoader.this.location, source);
                    }

                    InputStreamReader scriptReader = null;
                    try {
                        scriptReader = new InputStreamReader(location.openStream(), charset);
                        scriptEngine.eval(scriptReader);
                    } catch(ScriptException exception) {
                        exception.printStackTrace();
                    } finally {
                        if (scriptReader != null) {
                            scriptReader.close();
                        }
                    }
                } catch (IOException exception) {
                    throw new LoadException(exception);
                }
            }
        }

        @Override
        public void processEndElement() throws IOException {
            super.processEndElement();

            if (value != null && !staticLoad) {
                // Evaluate the script
                try {
                    scriptEngine.eval((String)value);
                } catch (ScriptException exception) {
                    System.err.println(exception.getMessage());
                }
            }
        }

        @Override
        public void processCharacters() throws LoadException {
            if (source != null) {
                throw new LoadException("Script source already specified.");
            }

            if (scriptEngine == null && !staticLoad) {
                throw new LoadException("Page language not specified.");
            }

            updateValue(xmlStreamReader.getText());
        }

        @Override
        public void processAttribute(String prefix, String localName, String value)
            throws IOException {
            if (prefix == null
                && localName.equals(SCRIPT_SOURCE_ATTRIBUTE)) {
                if (loadListener != null) {
                    loadListener.readInternalAttribute(localName, value);
                }

                source = value;
            } else if (localName.equals(SCRIPT_CHARSET_ATTRIBUTE)) {
                if (loadListener != null) {
                    loadListener.readInternalAttribute(localName, value);
                }

                charset = Charset.forName(value);
            } else {
                throw new LoadException(prefix == null ? localName : prefix + ":" + localName
                    + " is not a valid attribute.");
            }
        }
    }

    // Element representing a define block
    private class DefineElement extends Element {
        @Override
        public boolean isCollection() {
            return true;
        }

        @Override
        public void add(Object element) {
            // No-op
        }

        @Override
        public void processAttribute(String prefix, String localName, String value)
            throws LoadException{
            throw new LoadException("Element does not support attributes.");
        }
    }

    // Class representing an attribute of an element
    private static class Attribute {
        public final String name;
        public final Class<?> sourceType;
        public final String value;

        public Attribute(String name, Class<?> sourceType, String value) {
            this.name = name;
            this.sourceType = sourceType;
            this.value = value;
        }
    }

    // Event handler that delegates to a method defined by the controller object
    private static class ControllerMethodEventHandler implements EventHandler<Event> {
        public final Object controller;
        public final Method method;
        public final boolean typed;

        public ControllerMethodEventHandler(Object controller, Method method) {
            this.controller = controller;
            this.method = method;
            this.typed = (method.getParameterTypes().length == 1);
        }

        @Override
        public void handle(Event event) {
            try {
                if (typed) {
                    MethodUtil.invoke(method, controller, new Object[] { event });
                } else {
                    MethodUtil.invoke(method, controller, new Object[] {});
                }
            } catch (InvocationTargetException exception) {
                throw new RuntimeException(exception);
            } catch (IllegalAccessException exception) {
                throw new RuntimeException(exception);
            }
        }
    }

    // Event handler implemented in script code
    private static class ScriptEventHandler implements EventHandler<Event> {
        public final String script;
        public final ScriptEngine scriptEngine;

        public ScriptEventHandler(String script, ScriptEngine scriptEngine) {
            this.script = script;
            this.scriptEngine = scriptEngine;
        }

        @Override
        public void handle(Event event) {
            // Don't pollute the page namespace with values defined in the script
            Bindings engineBindings = scriptEngine.getBindings(ScriptContext.ENGINE_SCOPE);
            Bindings localBindings = scriptEngine.createBindings();
            localBindings.put(EVENT_KEY, event);
            scriptEngine.setBindings(localBindings, ScriptContext.ENGINE_SCOPE);

            // Execute the script
            try {
                scriptEngine.eval(script);
            } catch (ScriptException exception){
                throw new RuntimeException(exception);
            }

            // Restore the original bindings
            scriptEngine.setBindings(engineBindings, ScriptContext.ENGINE_SCOPE);
        }
    }

    // Observable list change listener
    private static class ObservableListChangeAdapter implements ListChangeListener<Object> {
        public final ObservableList<Object> source;
        public final EventHandler<ObservableListChangeEvent<?>> handler;

        public ObservableListChangeAdapter(ObservableList<Object> source,
            EventHandler<ObservableListChangeEvent<?>> handler) {
            this.source = source;
            this.handler = handler;
        }

        @Override
        @SuppressWarnings("unchecked")
        public void onChanged(Change<? extends Object> change) {
            while (change.next()) {
                EventType<ObservableListChangeEvent<?>> eventType;
                List<Object> removed = (List<Object>)change.getRemoved();

                if (change.wasPermutated()) {
                    eventType = ObservableListChangeEvent.UPDATE;
                    removed = null;
                } else if (change.wasAdded() && change.wasRemoved()) {
                    eventType = ObservableListChangeEvent.UPDATE;
                } else if (change.wasAdded()) {
                    eventType = ObservableListChangeEvent.ADD;
                } else if (change.wasRemoved()) {
                    eventType = ObservableListChangeEvent.REMOVE;
                } else {
                    throw new UnsupportedOperationException();
                }

                handler.handle(new ObservableListChangeEvent<Object>(source,
                    eventType, change.getFrom(), change.getTo(),
                    removed));
            }
        }
    }

    // Observable map change listener
    private static class ObservableMapChangeAdapter implements MapChangeListener<Object, Object> {
        public final ObservableMap<Object, Object> source;
        public final EventHandler<ObservableMapChangeEvent<?, ?>> handler;

        public ObservableMapChangeAdapter(ObservableMap<Object, Object> source,
            EventHandler<ObservableMapChangeEvent<?, ?>> handler) {
            this.source = source;
            this.handler = handler;
        }

        @Override
        public void onChanged(Change<? extends Object, ? extends Object> change) {
            EventType<ObservableMapChangeEvent<?, ?>> eventType;
            if (change.wasAdded() && change.wasRemoved()) {
                eventType = ObservableMapChangeEvent.UPDATE;
            } else if (change.wasAdded()) {
                eventType = ObservableMapChangeEvent.ADD;
            } else if (change.wasRemoved()) {
                eventType = ObservableMapChangeEvent.REMOVE;
            } else {
                throw new UnsupportedOperationException();
            }

            handler.handle(new ObservableMapChangeEvent<Object, Object>(source,
                eventType, change.getKey(), change.getValueRemoved()));
        }
    }

    // Property model change listener
    private static class PropertyChangeAdapter implements ChangeListener<Object> {
        public final Object source;
        public final EventHandler<PropertyChangeEvent<?>> handler;

        public PropertyChangeAdapter(Object source, EventHandler<PropertyChangeEvent<?>> handler) {
            if (source == null) {
                throw new NullPointerException();
            }

            if (handler == null) {
                throw new NullPointerException();
            }

            this.source = source;
            this.handler = handler;
        }

        @Override
        public void changed(ObservableValue<? extends Object> observable, Object oldValue, Object newValue) {
            handler.handle(new PropertyChangeEvent<Object>(source, oldValue));
        }
    }

    protected URL location;
    protected ResourceBundle resources;

    private ObservableMap<String, Object> namespace = FXCollections.observableHashMap();

    protected Object root = null;
    protected Object controller = null;

    private BuilderFactory builderFactory;
    private Callback<Class<?>, Object> controllerFactory;
    private Charset charset;

    private LinkedList<FXMLLoader> loaders;

    private ClassLoader classLoader = defaultClassLoader;
    private boolean staticLoad = false;
    private LoadListener loadListener = null;

    private FXMLLoader parentLoader;

    private XMLStreamReader xmlStreamReader = null;
    private Element current = null;

    private ScriptEngine scriptEngine = null;

    private boolean template = false;

    private LinkedList<String> packages = new LinkedList<String>();
    private HashMap<String, Class<?>> classes = new HashMap<String, Class<?>>();

    private HashMap<String, Field> controllerFields = null;
    private HashMap<String, Method> controllerMethods = null;

    private ScriptEngineManager scriptEngineManager = null;

    private static ClassLoader defaultClassLoader;

    private static final Pattern extraneousWhitespacePattern = Pattern.compile("\\s+");

    public static final String DEFAULT_CHARSET_NAME = "UTF-8";

    public static final String LANGUAGE_PROCESSING_INSTRUCTION = "language";
    public static final String IMPORT_PROCESSING_INSTRUCTION = "import";

    public static final String FX_NAMESPACE_PREFIX = "fx";
    public static final String FX_CONTROLLER_ATTRIBUTE = "controller";
    public static final String FX_ID_ATTRIBUTE = "id";
    public static final String FX_VALUE_ATTRIBUTE = "value";
    public static final String FX_CONSTANT_ATTRIBUTE = "constant";
    public static final String FX_FACTORY_ATTRIBUTE = "factory";

    public static final String INCLUDE_TAG = "include";
    public static final String INCLUDE_SOURCE_ATTRIBUTE = "source";
    public static final String INCLUDE_RESOURCES_ATTRIBUTE = "resources";
    public static final String INCLUDE_CHARSET_ATTRIBUTE = "charset";

    public static final String SCRIPT_TAG = "script";
    public static final String SCRIPT_SOURCE_ATTRIBUTE = "source";
    public static final String SCRIPT_CHARSET_ATTRIBUTE = "charset";

    public static final String DEFINE_TAG = "define";

    public static final String REFERENCE_TAG = "reference";
    public static final String REFERENCE_SOURCE_ATTRIBUTE = "source";

    public static final String ROOT_TAG = "root";
    public static final String ROOT_TYPE_ATTRIBUTE = "type";

    public static final String COPY_TAG = "copy";
    public static final String COPY_SOURCE_ATTRIBUTE = "source";

    public static final String EVENT_HANDLER_PREFIX = "on";
    public static final String EVENT_KEY = "event";
    public static final String CHANGE_EVENT_HANDLER_SUFFIX = "Change";

    public static final String NULL_KEYWORD = "null";

    public static final String ESCAPE_PREFIX = "\\";
    public static final String RELATIVE_PATH_PREFIX = "@";
    public static final String RESOURCE_KEY_PREFIX = "%";
    public static final String EXPRESSION_PREFIX = "$";
    public static final String BINDING_EXPRESSION_PREFIX = "${";
    public static final String BINDING_EXPRESSION_SUFFIX = "}";

    public static final String BI_DIRECTIONAL_BINDING_PREFIX = "#{";
    public static final String BI_DIRECTIONAL_BINDING_SUFFIX = "}";

    public static final String ARRAY_COMPONENT_DELIMITER = ",";

    public static final String LOCATION_KEY = "location";
    public static final String RESOURCES_KEY = "resources";

    public static final String CONTROLLER_METHOD_PREFIX = "#";
    public static final String CONTROLLER_KEYWORD = "controller";
    public static final String CONTROLLER_SUFFIX = "Controller";

    public static final String INITIALIZE_METHOD_NAME = "initialize";

    static {
        defaultClassLoader = Thread.currentThread().getContextClassLoader();

        if (defaultClassLoader == null) {
            throw new NullPointerException();
        }
    }

    /**
     * Creates a new FXMLLoader instance.
     */
    public FXMLLoader() {
        this((URL)null);
    }

    /**
     * Creates a new FXMLLoader instance.
     *
     * @param location
     */
    public FXMLLoader(URL location) {
        this(location, null);
    }

    /**
     * Creates a new FXMLLoader instance.
     *
     * @param location
     * @param resources
     */
    public FXMLLoader(URL location, ResourceBundle resources) {
        this(location, resources, new JavaFXBuilderFactory());
    }

    /**
     * Creates a new FXMLLoader instance.
     *
     * @param location
     * @param resources
     * @param builderFactory
     */
    public FXMLLoader(URL location, ResourceBundle resources, BuilderFactory builderFactory) {
        this(location, resources, builderFactory, null);
    }

    /**
     * Creates a new FXMLLoader instance.
     *
     * @param location
     * @param resources
     * @param builderFactory
     * @param controllerFactory
     */
    public FXMLLoader(URL location, ResourceBundle resources, BuilderFactory builderFactory,
        Callback<Class<?>, Object> controllerFactory) {
        this(location, resources, builderFactory, controllerFactory, Charset.forName(DEFAULT_CHARSET_NAME));
    }

    /**
     * Creates a new FXMLLoader instance.
     *
     * @param charset
     */
    public FXMLLoader(Charset charset) {
        this(null, null, null, null, charset);
    }

    /**
     * Creates a new FXMLLoader instance.
     *
     * @param location
     * @param resources
     * @param builderFactory
     * @param controllerFactory
     * @param charset
     */
    public FXMLLoader(URL location, ResourceBundle resources, BuilderFactory builderFactory,
        Callback<Class<?>, Object> controllerFactory, Charset charset) {
        this(location, resources, builderFactory, controllerFactory, charset,
            new LinkedList<FXMLLoader>());
    }

    /**
     * Creates a new FXMLLoader instance.
     *
     * @param location
     * @param resources
     * @param builderFactory
     * @param controllerFactory
     * @param charset
     * @param loaders
     */
    public FXMLLoader(URL location, ResourceBundle resources, BuilderFactory builderFactory,
        Callback<Class<?>, Object> controllerFactory, Charset charset,
        LinkedList<FXMLLoader> loaders) {
        setLocation(location);
        setResources(resources);
        setBuilderFactory(builderFactory);
        setControllerFactory(controllerFactory);
        setCharset(charset);

        this.loaders = loaders;
    }

    /**
     * Returns the location used to resolve relative path attribute values.
     */
    public URL getLocation() {
        return location;
    }

    /**
     * Sets the location used to resolve relative path attribute values.
     *
     * @param location
     */
    public void setLocation(URL location) {
        this.location = location;
    }

    /**
     * Returns the resources used to resolve resource key attribute values.
     */
    public ResourceBundle getResources() {
        return resources;
    }

    /**
     * Sets the resources used to resolve resource key attribute values.
     *
     * @param resources
     */
    public void setResources(ResourceBundle resources) {
        this.resources = resources;
    }

    /**
     * Returns the namespace used by this loader.
     */
    public ObservableMap<String, Object> getNamespace() {
        return namespace;
    }

    /**
     * Returns the root of the object hierarchy.
     */
    @SuppressWarnings("unchecked")
    public <T> T getRoot() {
        return (T)root;
    }

    /**
     * Sets the root of the object hierarchy. The value passed to this method
     * is used as the value of the <tt>&lt;fx:root&gt;</tt> tag. This method
     * must be called prior to loading the document when using
     * <tt>&lt;fx:root&gt;</tt>.
     *
     * @param root
     * The root of the object hierarchy.
     */
    public void setRoot(Object root) {
        this.root = root;
    }

    @Override
    public boolean equals(Object obj) {
        if (obj instanceof FXMLLoader) {
            FXMLLoader loader = (FXMLLoader)obj;
            return loader.location.toExternalForm().equals(
                    location.toExternalForm());
        }
        return false;
    }

    private boolean isCyclic(
                            FXMLLoader currentLoader,
                            FXMLLoader node) {
        if (currentLoader == null) {
            return false;
        }
        if (currentLoader.equals(node)) {
            return true;
        }
        return isCyclic(currentLoader.parentLoader, node);
    }

    /**
     * Returns the controller associated with the root object.
     */
    @SuppressWarnings("unchecked")
    public <T> T getController() {
        return (T)controller;
    }

    /**
     * Sets the controller associated with the root object. The value passed to
     * this method is used as the value of the <tt>fx:controller</tt> attribute.
     * This method must be called prior to loading the document when using
     * controller event handlers when an <tt>fx:controller</tt> attribute is not
     * specified in the document.
     *
     * @param controller
     * The controller to associate with the root object.
     */
    public void setController(Object controller) {
        this.controller = controller;

        if (controller == null) {
            namespace.remove(CONTROLLER_KEYWORD);
        } else {
            namespace.put(CONTROLLER_KEYWORD, controller);
        }

        controllerFields = null;
        controllerMethods = null;
    }

    /**
     * Returns the template flag.
     */
    public boolean isTemplate() {
        return template;
    }

    /**
     * Sets the template flag. Setting this value to <tt>true</tt> can improve
     * performance when using a single loader instance to reload the same FXML
     * document multiple times. See the documentation for the {@link #load()}
     * method for more information.
     *
     * @param template
     * The template flag.
     */
    public void setTemplate(boolean template) {
        this.template = template;
    }

    /**
     * Returns the builder factory used by this loader.
     */
    public BuilderFactory getBuilderFactory() {
        return builderFactory;
    }

    /**
     * Sets the builder factory used by this loader.
     *
     * @param builderFactory
     */
    public void setBuilderFactory(BuilderFactory builderFactory) {
        this.builderFactory = builderFactory;
    }

    /**
     * Returns the controller factory used by this serializer.
     */
    public Callback<Class<?>, Object> getControllerFactory() {
        return controllerFactory;
    }

    /**
     * Sets the controller factory used by this serializer.
     *
     * @param controllerFactory
     */
    public void setControllerFactory(Callback<Class<?>, Object> controllerFactory) {
        this.controllerFactory = controllerFactory;
    }

    /**
     * Returns the character set used by this loader.
     */
    public Charset getCharset() {
        return charset;
    }

    /**
     * Sets the charset used by this loader.
     *
     * @param charset
     */
    public void setCharset(Charset charset) {
        if (charset == null) {
            throw new NullPointerException("charset is null.");
        }

        this.charset = charset;
    }

    /**
     * Returns the classloader used by this serializer.
     */
    public ClassLoader getClassLoader() {
        return classLoader;
    }

    /**
     * Sets the classloader used by this serializer and clears any existing
     * imports (see {@link #setTemplate(boolean)}).
     *
     * @param classLoader
     */
    public void setClassLoader(ClassLoader classLoader) {
        if (classLoader == null) {
            throw new IllegalArgumentException();
        }

        this.classLoader = classLoader;

        clearImports();
    }

    /**
     * Returns the static load flag.
     *
     * @treatAsPrivate
     * @deprecated
     */
    public boolean isStaticLoad() {
        // SB-dependency: RT-21226 has been filed to track this
        return staticLoad;
    }

    /**
     * Sets the static load flag.
     *
     * @param staticLoad
     *
     * @treatAsPrivate
     * @deprecated
     */
    public void setStaticLoad(boolean staticLoad) {
        // SB-dependency: RT-21226 has been filed to track this
        this.staticLoad = staticLoad;
    }

    /**
     * Returns this loader's load listener.
     *
     * @treatAsPrivate
     * @deprecated
     */
    public LoadListener getLoadListener() {
        // SB-dependency: RT-21228 has been filed to track this
        return loadListener;
    }

    /**
     * Sets this loader's load listener.
     *
     * @param loadListener
     *
     * @treatAsPrivate
     * @deprecated
     */
    public void setLoadListener(LoadListener loadListener) {
        // SB-dependency: RT-21228 has been filed to track this
        this.loadListener = loadListener;
    }

    /**
     * Loads an object hierarchy from a FXML document. The location from which
     * the document will be loaded must have been set by a prior call to
     * {@link #setLocation(URL)}.
     * <p>
     * When the "template" flag is set to <tt>false</tt> (the default), this
     * method will clear the imports before loading the document's content.
     * When "template" is <tt>true</tt>, the imports will not be cleared, and
     * the root value will be set to <tt>null</tt> before the content is
     * loaded. This helps improve performance on subsequent loads by
     * eliminating the overhead of loading the classes referred to by the
     * document.
     *
     * @return
     * The loaded object hierarchy.
     */
    public Object load() throws IOException {
        if (location == null) {
            throw new IllegalStateException("Location is not set.");
        }

        InputStream inputStream = null;
        Object value;
        try {
            inputStream = location.openStream();
            value = load(inputStream);
        } catch (IOException exception) {
            logException(exception);
            throw exception;
        } catch (RuntimeException exception) {
            logException(exception);
            throw exception;
        } finally {
            if (inputStream != null) {
                inputStream.close();
            }
        }

        return value;
    }

    /**
     * Loads an object hierarchy from a FXML document.
     *
     * @param inputStream
     * An input stream containing the FXML data to load.
     *
     * @return
     * The loaded object hierarchy.
     */
    @SuppressWarnings("dep-ann")
    public Object load(InputStream inputStream) throws IOException {
        if (inputStream == null) {
            throw new NullPointerException("inputStream is null.");
        }

        if (template) {
            setRoot(null);
        } else {
            clearImports();
        }

        // Initialize the namespace
        namespace.put(LOCATION_KEY, location);
        namespace.put(RESOURCES_KEY, resources);

        // Clear the script engine
        scriptEngine = null;

        // Create the parser
        try {
            XMLInputFactory xmlInputFactory = XMLInputFactory.newInstance();
            xmlInputFactory.setProperty("javax.xml.stream.isCoalescing", true);

            // Some stream readers incorrectly report an empty string as the prefix
            // for the default namespace; correct this as needed
            InputStreamReader inputStreamReader = new InputStreamReader(inputStream, charset);
            xmlStreamReader = new StreamReaderDelegate(xmlInputFactory.createXMLStreamReader(inputStreamReader)) {
                @Override
                public String getPrefix() {
                    String prefix = super.getPrefix();

                    if (prefix != null
                        && prefix.length() == 0) {
                        prefix = null;
                    }

                    return prefix;
                }

                @Override
                public String getAttributePrefix(int index) {
                    String attributePrefix = super.getAttributePrefix(index);

                    if (attributePrefix != null
                        && attributePrefix.length() == 0) {
                        attributePrefix = null;
                    }

                    return attributePrefix;
                }
            };
        } catch (XMLStreamException exception) {
            throw new LoadException(exception);
        }

        // Push this loader onto the stack
        loaders.push(this);

        // Parse the XML stream
        try {
            while (xmlStreamReader.hasNext()) {
                int event = xmlStreamReader.next();

                switch (event) {
                    case XMLStreamConstants.PROCESSING_INSTRUCTION: {
                        processProcessingInstruction();
                        break;
                    }

                    case XMLStreamConstants.COMMENT: {
                        processComment();
                        break;
                    }

                    case XMLStreamConstants.START_ELEMENT: {
                        processStartElement();
                        break;
                    }

                    case XMLStreamConstants.END_ELEMENT: {
                        processEndElement();
                        break;
                    }

                    case XMLStreamConstants.CHARACTERS: {
                        processCharacters();
                        break;
                    }
                }
            }
        } catch (XMLStreamException exception) {
            throw new LoadException(exception);
        }

        if (controller != null) {
            if (controller instanceof Initializable) {
                ((Initializable)controller).initialize(location, resources);
            } else {
                // Inject controller fields
                HashMap<String, Field> controllerFields = getControllerFields();

                Field locationField = controllerFields.get(LOCATION_KEY);
                if (locationField != null) {
                    try {
                        locationField.set(controller, location);
                    } catch (IllegalAccessException exception) {
                        // TODO Throw when Initializable is deprecated/removed
                        // throw new LoadException(exception);
                    }
                }

                Field resourcesField = controllerFields.get(RESOURCES_KEY);
                if (resourcesField != null) {
                    try {
                        resourcesField.set(controller, resources);
                    } catch (IllegalAccessException exception) {
                        // TODO Throw when Initializable is deprecated/removed
                        // throw new LoadException(exception);
                    }
                }

                // Initialize the controller
                Method initializeMethod = getControllerMethods().get(INITIALIZE_METHOD_NAME);

                if (initializeMethod != null) {
                    try {
                        MethodUtil.invoke(initializeMethod, controller, new Object [] {});
                    } catch (IllegalAccessException exception) {
                        // TODO Throw when Initializable is deprecated/removed
                        // throw new LoadException(exception);
                    } catch (InvocationTargetException exception) {
                        throw new LoadException(exception);
                    }
                }
            }
        }

        // Pop this loader off of the stack
        loaders.pop();

        // Clear the parser
        xmlStreamReader = null;

        return root;
    }

    private void clearImports() {
        packages.clear();
        classes.clear();
    }

    private void logException(Exception exception) {
        String message = exception.getMessage();
        if (message == null) {
            message = exception.getClass().getName();
        }

        StringBuilder messageBuilder = new StringBuilder(message);
        messageBuilder.append("\n");

        for (FXMLLoader loader : loaders) {
            messageBuilder.append(loader.location.getPath());

            if (loader.current != null) {
                messageBuilder.append(":");
                messageBuilder.append(loader.current.lineNumber);
            }

            messageBuilder.append("\n");
        }

        StackTraceElement[] stackTrace = exception.getStackTrace();
        if (stackTrace != null) {
            for (int i = 0; i < stackTrace.length; i++) {
                messageBuilder.append("  at ");
                messageBuilder.append(stackTrace[i].toString());
                messageBuilder.append("\n");
            }
        }

        System.err.println(messageBuilder.toString());
    }

    /**
     * Returns the current line number.
     *
     * @treatAsPrivate
     * @deprecated
     */
    public int getLineNumber() {
        return xmlStreamReader.getLocation().getLineNumber();
    }

    /**
     * Returns the current parse trace.
     *
     * @treatAsPrivate
     * @deprecated
     */
    public ParseTraceElement[] getParseTrace() {
        ParseTraceElement[] parseTrace = new ParseTraceElement[loaders.size()];

        int i = 0;
        for (FXMLLoader loader : loaders) {
            parseTrace[i++] = new ParseTraceElement(loader.location, (loader.current != null) ?
                loader.current.lineNumber : -1);
        }

        return parseTrace;
    }

    private void processProcessingInstruction() throws LoadException {
        String piTarget = xmlStreamReader.getPITarget().trim();

        if (piTarget.equals(LANGUAGE_PROCESSING_INSTRUCTION)) {
            processLanguage();
        } else if (piTarget.equals(IMPORT_PROCESSING_INSTRUCTION)) {
            processImport();
        }
    }

    private void processLanguage() throws LoadException {
        if (scriptEngine != null) {
            throw new LoadException("Page language already set.");
        }

        String language = xmlStreamReader.getPIData();

        if (loadListener != null) {
            loadListener.readLanguageProcessingInstruction(language);
        }

        if (!staticLoad) {
            ScriptEngineManager scriptEngineManager = getScriptEngineManager();
            scriptEngine = scriptEngineManager.getEngineByName(language);
            scriptEngine.setBindings(scriptEngineManager.getBindings(), ScriptContext.ENGINE_SCOPE);
        }
    }

    private void processImport() throws LoadException {
        String target = xmlStreamReader.getPIData().trim();

        if (loadListener != null) {
            loadListener.readImportProcessingInstruction(target);
        }

        if (target.endsWith(".*")) {
            importPackage(target.substring(0, target.length() - 2));
        } else {
            importClass(target);
        }
    }

    private void processComment() throws LoadException {
        if (loadListener != null) {
            loadListener.readComment(xmlStreamReader.getText());
        }
    }

    private void processStartElement() throws IOException {
        // Create the element
        createElement();

        // Process the start tag
        current.processStartElement();

        // Set the root value
        if (root == null) {
            root = current.value;
        }
    }

    private void createElement() throws IOException {
        String prefix = xmlStreamReader.getPrefix();
        String localName = xmlStreamReader.getLocalName();

        if (prefix == null) {
            int i = localName.lastIndexOf('.');

            if (Character.isLowerCase(localName.charAt(i + 1))) {
                String name = localName.substring(i + 1);

                if (i == -1) {
                    // This is an instance property
                    if (loadListener != null) {
                        loadListener.beginPropertyElement(name, null);
                    }

                    current = new PropertyElement(name, null);
                } else {
                    // This is a static property
                    Class<?> sourceType = getType(localName.substring(0, i));

                    if (sourceType != null) {
                        if (loadListener != null) {
                            loadListener.beginPropertyElement(name, sourceType);
                        }

                        current = new PropertyElement(name, sourceType);
                    } else if (staticLoad) {
                        // The source type was not recognized
                        if (loadListener != null) {
                            loadListener.beginUnknownStaticPropertyElement(localName);
                        }

                        current = new UnknownStaticPropertyElement();
                    } else {
                        throw new LoadException(localName + " is not a valid property.");
                    }
                }
            } else {
                if (current == null && root != null) {
                    throw new LoadException("Root value already specified.");
                }

                Class<?> type = getType(localName);

                if (type != null) {
                    if (loadListener != null) {
                        loadListener.beginInstanceDeclarationElement(type);
                    }

                    current = new InstanceDeclarationElement(type);
                } else if (staticLoad) {
                    // The type was not recognized
                    if (loadListener != null) {
                        loadListener.beginUnknownTypeElement(localName);
                    }

                    current = new UnknownTypeElement();
                } else {
                    throw new LoadException(localName + " is not a valid type.");
                }
            }
        } else if (prefix.equals(FX_NAMESPACE_PREFIX)) {
            if (localName.equals(INCLUDE_TAG)) {
                if (loadListener != null) {
                    loadListener.beginIncludeElement();
                }

                current = new IncludeElement();
            } else if (localName.equals(REFERENCE_TAG)) {
                if (loadListener != null) {
                    loadListener.beginReferenceElement();
                }

                current = new ReferenceElement();
            } else if (localName.equals(COPY_TAG)) {
                if (loadListener != null) {
                    loadListener.beginCopyElement();
                }

                current = new CopyElement();
            } else if (localName.equals(ROOT_TAG)) {
                if (loadListener != null) {
                    loadListener.beginRootElement();
                }

                current = new RootElement();
            } else if (localName.equals(SCRIPT_TAG)) {
                if (loadListener != null) {
                    loadListener.beginScriptElement();
                }

                current = new ScriptElement();
            } else if (localName.equals(DEFINE_TAG)) {
                if (loadListener != null) {
                    loadListener.beginDefineElement();
                }

                current = new DefineElement();
            } else {
                throw new LoadException(prefix + ":" + localName + " is not a valid element.");
            }
        } else {
            throw new LoadException("Unexpected namespace prefix: " + prefix + ".");
        }
    }

    private void processEndElement() throws IOException {
        current.processEndElement();

        if (loadListener != null) {
            loadListener.endElement(current.value);
        }

        // Move up the stack
        current = current.parent;
    }

    private void processCharacters() throws IOException {
        // Process the characters
        if (!xmlStreamReader.isWhiteSpace()) {
            current.processCharacters();
        }
    }

    private void importPackage(String name) throws LoadException {
        packages.add(name);
    }

    private void importClass(String name) throws LoadException {
        try {
            loadType(name, true);
        } catch (ClassNotFoundException exception) {
            throw new LoadException(exception);
        }
    }

    private Class<?> getType(String name) throws LoadException {
        Class<?> type = null;

        if (Character.isLowerCase(name.charAt(0))) {
            // This is a fully-qualified class name
            try {
                type = loadType(name, false);
            } catch (ClassNotFoundException exception) {
                // No-op
            }
        } else {
            // This is an unqualified class name
            type = classes.get(name);

            if (type == null) {
                // The class has not been loaded yet; look it up
                for (String packageName : packages) {
                    try {
                        type = loadTypeForPackage(packageName, name);
                    } catch (ClassNotFoundException exception) {
                        // No-op
                    }

                    if (type != null) {
                        break;
                    }
                }

                if (type != null) {
                    classes.put(name, type);
                }
            }
        }

        return type;
    }

    private Class<?> loadType(String name, boolean cache) throws ClassNotFoundException {
        int i = name.indexOf('.');
        int n = name.length();
        while (i != -1
            && i < n
            && Character.isLowerCase(name.charAt(i + 1))) {
            i = name.indexOf('.', i + 1);
        }

        if (i == -1 || i == n) {
            throw new ClassNotFoundException();
        }

        String packageName = name.substring(0, i);
        String className = name.substring(i + 1);

        Class<?> type = loadTypeForPackage(packageName, className);

        if (cache) {
            classes.put(className, type);
        }

        return type;
    }

    // TODO Rename to loadType() when deprecated static version is removed
    private Class<?> loadTypeForPackage(String packageName, String className) throws ClassNotFoundException {
        return classLoader.loadClass(packageName + "." + className.replace('.', '$'));
    }

    protected HashMap<String, Field> getControllerFields() throws LoadException {
        if (controllerFields == null) {
            controllerFields = new HashMap<String, Field>();

            Class<?> controllerType = controller.getClass();
            Class<?> type = controllerType;

            while (type != Object.class) {
                Field[] fields = FieldUtil.getDeclaredFields(type);

                for (int i = 0; i < fields.length; i++) {
                    Field field = fields[i];
                    int modifiers = field.getModifiers();

                    // Only add fields that are visible to this controller type
                    if (type == controllerType
                        || (modifiers & Modifier.PRIVATE) == 0) {
                        // Ensure that the field is accessible
                        if ((modifiers & Modifier.PUBLIC) == 0
                            && field.getAnnotation(FXML.class) != null) {
                            try {
                                field.setAccessible(true);
                            } catch (SecurityException exception) {
                                throw new LoadException(exception);
                            }
                        }

                        controllerFields.put(field.getName(), field);
                    }
                }

                type = type.getSuperclass();
            }
        }

        return controllerFields;
    }

    protected HashMap<String, Method> getControllerMethods() throws LoadException {
        if (controllerMethods == null) {
            controllerMethods = new HashMap<String, Method>();

            Class<?> controllerType = controller.getClass();
            Class<?> type = controllerType;

            while (type != Object.class) {
                ReflectUtil.checkPackageAccess(type);
                Method[] methods = type.getDeclaredMethods();

                for (int i = 0; i < methods.length; i++) {
                    Method method = methods[i];
                    int modifiers = method.getModifiers();

                    // Only add methods that are visible to this controller type
                    if (type == controllerType
                        || (modifiers & Modifier.PRIVATE) == 0) {
                        // Ensure that the method is accessible
                        if ((modifiers & Modifier.PUBLIC) == 0
                            && method.getAnnotation(FXML.class) != null) {
                            try {
                                method.setAccessible(true);
                            } catch (SecurityException exception) {
                                throw new LoadException(exception);
                            }
                        }

                        // Add this method to the map if:
                        // a) it is the initialize() method, or
                        // b) it takes a single event argument, or
                        // c) it takes no arguments and a handler with this
                        //    name has not already been defined
                        String methodName = method.getName();
                        Class<?>[] parameterTypes = method.getParameterTypes();

                        if (methodName.equals(INITIALIZE_METHOD_NAME)) {
                            if (parameterTypes.length == 0) {
                                controllerMethods.put(method.getName(), method);
                            }
                        } else if ((parameterTypes.length == 1 && Event.class.isAssignableFrom(parameterTypes[0]))
                            || (parameterTypes.length == 0 && !controllerMethods.containsKey(methodName))) {
                            controllerMethods.put(method.getName(), method);
                        }
                    }
                }

                type = type.getSuperclass();
            }
        }

        return controllerMethods;
    }

    private ScriptEngineManager getScriptEngineManager() {
        if (scriptEngineManager == null) {
            scriptEngineManager = new javax.script.ScriptEngineManager();
            scriptEngineManager.setBindings(new SimpleBindings(namespace));
        }

        return scriptEngineManager;
    }

    /**
     * Loads a type using the default class loader.
     *
     * @param packageName
     * @param className
     *
     * @deprecated
     * This method now delegates to {@link #getDefaultClassLoader()}.
     */
    public static Class<?> loadType(String packageName, String className) throws ClassNotFoundException {
        return loadType(packageName + "." + className.replace('.', '$'));
    }

    /**
     * Loads a type using the default class loader.
     *
     * @param className
     *
     * @deprecated
     * This method now delegates to {@link #getDefaultClassLoader()}.
     */
    public static Class<?> loadType(String className) throws ClassNotFoundException {
        ReflectUtil.checkPackageAccess(className);
        return Class.forName(className, true, defaultClassLoader);
    }

    /**
     * Returns the default class loader.
     */
    public static ClassLoader getDefaultClassLoader() {
        return defaultClassLoader;
    }

    /**
     * Sets the default class loader.
     *
     * @param defaultClassLoader
     * The default class loader to use when loading classes.
     */
    public static void setDefaultClassLoader(ClassLoader defaultClassLoader) {
        if (defaultClassLoader == null) {
            throw new NullPointerException();
        }

        FXMLLoader.defaultClassLoader = defaultClassLoader;
    }

    /**
     * Loads an object hierarchy from a FXML document.
     *
     * @param location
     */
    @SuppressWarnings("unchecked")
    public static <T> T load(URL location) throws IOException {
        return (T)load(location, null);
    }

    /**
     * Loads an object hierarchy from a FXML document.
     *
     * @param location
     * @param resources
     */
    @SuppressWarnings("unchecked")
    public static <T> T load(URL location, ResourceBundle resources) throws IOException {
        return (T)load(location, resources, new JavaFXBuilderFactory());
    }

    /**
     * Loads an object hierarchy from a FXML document.
     *
     * @param location
     * @param resources
     * @param builderFactory
     */
    @SuppressWarnings("unchecked")
    public static <T> T load(URL location, ResourceBundle resources, BuilderFactory builderFactory)
        throws IOException {
        return (T)load(location, resources, builderFactory, null);
    }

    /**
     * Loads an object hierarchy from a FXML document.
     *
     * @param location
     * @param resources
     * @param builderFactory
     * @param controllerFactory
     */
    @SuppressWarnings("unchecked")
    public static <T> T load(URL location, ResourceBundle resources, BuilderFactory builderFactory,
        Callback<Class<?>, Object> controllerFactory) throws IOException {
        return (T)load(location, resources, builderFactory, controllerFactory, Charset.forName(DEFAULT_CHARSET_NAME));
    }

    /**
     * Loads an object hierarchy from a FXML document.
     *
     * @param location
     * @param resources
     * @param builderFactory
     * @param controllerFactory
     * @param charset
     */
    @SuppressWarnings("unchecked")
    public static <T> T load(URL location, ResourceBundle resources, BuilderFactory builderFactory,
        Callback<Class<?>, Object> controllerFactory, Charset charset) throws IOException {
        if (location == null) {
            throw new NullPointerException("Location is required.");
        }

        FXMLLoader fxmlLoader = new FXMLLoader(location, resources, builderFactory, controllerFactory, charset);

        return (T)fxmlLoader.load();
    }
}<|MERGE_RESOLUTION|>--- conflicted
+++ resolved
@@ -87,15 +87,12 @@
 import com.sun.javafx.fxml.expression.Expression;
 import com.sun.javafx.fxml.expression.ExpressionValue;
 import com.sun.javafx.fxml.expression.KeyPath;
-<<<<<<< HEAD
+import java.net.MalformedURLException;
 import java.util.Locale;
 import sun.reflect.misc.ConstructorUtil;
 import sun.reflect.misc.FieldUtil;
 import sun.reflect.misc.MethodUtil;
 import sun.reflect.misc.ReflectUtil;
-=======
-import java.net.MalformedURLException;
->>>>>>> 33d24df0
 
 /**
  * Loads an object hierarchy from an XML document.
@@ -1139,21 +1136,7 @@
 
             Object value;
             if (root == null) {
-<<<<<<< HEAD
-                value = (builderFactory == null) ? null : builderFactory.getBuilder(type);
-
-                if (value == null) {
-                    try {
-                        value = ReflectUtil.newInstance(type);
-                    } catch (InstantiationException exception) {
-                        throw new LoadException(exception);
-                    } catch (IllegalAccessException exception) {
-                        throw new LoadException(exception);
-                    }
-                }
-=======
                 throw new LoadException("Root hasn't been set. Use method setRoot() before load.");
->>>>>>> 33d24df0
             } else {
                 if (!type.isAssignableFrom(root.getClass())) {
                     throw new LoadException("Root is not an instance of "
