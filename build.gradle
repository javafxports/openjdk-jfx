--- conflicted
+++ resolved
@@ -1859,13 +1859,8 @@
     sourceSets.main.java.srcDirs += "$buildDir/gensrc/java"
 
     compileJava.dependsOn processVersionInfo
-<<<<<<< HEAD
-
-    compileJava.options.compilerArgs.addAll(qualExportsCore)
-
     addMavenPublication(project, true, [])
-=======
->>>>>>> f6dd718a
+
 }
 
 // The graphics module is needed for any graphical JavaFX application. It requires
@@ -2290,13 +2285,9 @@
             }
         }
     }
-<<<<<<< HEAD
-
-    compileJava.options.compilerArgs.addAll(qualExportsCore)
 
     addMavenPublication(project, true, [ 'base' ])
-=======
->>>>>>> f6dd718a
+
 }
 
 project(":controls") {
@@ -2355,13 +2346,9 @@
         into project.moduleShimsDir
         include "**/*.bss"
     })
-<<<<<<< HEAD
-
-    compileJava.options.compilerArgs.addAll(qualExportsCore)
 
     addMavenPublication(project, false, [ 'graphics' ])
-=======
->>>>>>> f6dd718a
+
 }
 
 project(":swing") {
@@ -2492,13 +2479,9 @@
         // FIXME: change this to also allow JDK 9 boot jdk
         classpath += files("$JDK_HOME/jre/lib/ext/nashorn.jar")
     }
-<<<<<<< HEAD
-
-    compileJava.options.compilerArgs.addAll(qualExportsCore)
 
     addMavenPublication(project, false, [ 'controls' ])
-=======
->>>>>>> f6dd718a
+
 }
 
 project(":fxpackagerservices") {
@@ -3699,13 +3682,9 @@
             dependsOn buildNativeTargets
         }
     }
-<<<<<<< HEAD
-
-    compileJava.options.compilerArgs.addAll(qualExportsCore)
 
     addMavenPublication(project, true, [ 'graphics' ])
-=======
->>>>>>> f6dd718a
+
 }
 
 project(":web") {
@@ -3936,13 +3915,9 @@
     if (IS_COMPILE_WEBKIT) {
         assemble.dependsOn compileJavaDOMBinding, drtJar
     }
-<<<<<<< HEAD
-
-    compileJava.options.compilerArgs.addAll(qualExportsCore)
 
     addMavenPublication(project, true, [ 'controls', 'media' ])
-=======
->>>>>>> f6dd718a
+
 }
 
 // This project is for system tests that need to run with a full SDK.
