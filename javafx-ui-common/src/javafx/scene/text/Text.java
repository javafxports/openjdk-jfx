/*
 * Copyright (c) 2010, 2012, Oracle and/or its affiliates. All rights reserved.
 * DO NOT ALTER OR REMOVE COPYRIGHT NOTICES OR THIS FILE HEADER.
 *
 * This code is free software; you can redistribute it and/or modify it
 * under the terms of the GNU General Public License version 2 only, as
 * published by the Free Software Foundation.  Oracle designates this
 * particular file as subject to the "Classpath" exception as provided
 * by Oracle in the LICENSE file that accompanied this code.
 *
 * This code is distributed in the hope that it will be useful, but WITHOUT
 * ANY WARRANTY; without even the implied warranty of MERCHANTABILITY or
 * FITNESS FOR A PARTICULAR PURPOSE.  See the GNU General Public License
 * version 2 for more details (a copy is included in the LICENSE file that
 * accompanied this code).
 *
 * You should have received a copy of the GNU General Public License version
 * 2 along with this work; if not, write to the Free Software Foundation,
 * Inc., 51 Franklin St, Fifth Floor, Boston, MA 02110-1301 USA.
 *
 * Please contact Oracle, 500 Oracle Parkway, Redwood Shores, CA 94065 USA
 * or visit www.oracle.com if you need additional information or have any
 * questions.
 */

package javafx.scene.text;

import java.util.ArrayList;
import java.util.Collections;
import java.util.List;

import javafx.beans.DefaultProperty;
import javafx.beans.InvalidationListener;
import javafx.beans.Observable;
import javafx.beans.binding.DoubleBinding;
import javafx.beans.binding.ObjectBinding;
import javafx.beans.property.BooleanProperty;
import javafx.beans.property.DoubleProperty;
import javafx.beans.property.IntegerProperty;
import javafx.beans.property.ObjectProperty;
import javafx.beans.property.ReadOnlyDoubleProperty;
import javafx.beans.property.ReadOnlyDoubleWrapper;
import javafx.beans.property.ReadOnlyObjectProperty;
import javafx.beans.property.SimpleBooleanProperty;
import javafx.beans.property.SimpleDoubleProperty;
import javafx.beans.property.SimpleIntegerProperty;
import javafx.beans.property.SimpleObjectProperty;
import javafx.beans.property.SimpleStringProperty;
import javafx.beans.property.StringProperty;
import javafx.beans.value.WritableValue;
import javafx.geometry.BoundingBox;
import javafx.geometry.Bounds;
import javafx.geometry.NodeOrientation;
import javafx.geometry.Point2D;
import javafx.geometry.VPos;
import javafx.scene.paint.Color;
import javafx.scene.paint.Paint;
import javafx.scene.shape.PathElement;
import javafx.scene.shape.Shape;
import javafx.scene.shape.StrokeType;

import com.sun.javafx.css.StyleableBooleanProperty;
import com.sun.javafx.css.StyleableDoubleProperty;
import com.sun.javafx.css.StyleableObjectProperty;
import com.sun.javafx.css.CssMetaData;
import com.sun.javafx.css.converters.BooleanConverter;
import com.sun.javafx.css.converters.EnumConverter;
import com.sun.javafx.css.converters.SizeConverter;
import com.sun.javafx.geom.BaseBounds;
import com.sun.javafx.geom.Path2D;
import com.sun.javafx.geom.RectBounds;
import com.sun.javafx.geom.TransformedShape;
import com.sun.javafx.geom.transform.BaseTransform;
import com.sun.javafx.accessible.AccessibleText;
import com.sun.javafx.scene.DirtyBits;
import com.sun.javafx.scene.text.GlyphList;
import com.sun.javafx.scene.text.HitInfo;
import com.sun.javafx.scene.text.TextLayout;
import com.sun.javafx.scene.text.TextLayoutFactory;
import com.sun.javafx.scene.text.TextSpan;
import com.sun.javafx.sg.PGNode;
import com.sun.javafx.sg.PGSpan;
import com.sun.javafx.sg.PGShape.Mode;
import com.sun.javafx.tk.Toolkit;
import com.sun.javafx.accessible.providers.AccessibleProvider;
import com.sun.javafx.accessible.AccessibleNode;

/**
 * The {@code Text} class defines a node that displays a text.
 *
 * Paragraphs are separated by {@code '\n'} and the text is wrapped on
 * paragraph boundaries.
 *
<PRE>
import javafx.scene.text.*;

Text t = new Text(10, 50, "This is a test");
t.setFont(new Font(20));
</PRE>
 *
<PRE>
import javafx.scene.text.*;

Text t = new Text();
text.setFont(new Font(20));
text.setText("First row\nSecond row");
</PRE>
 *
<PRE>
import javafx.scene.text.*;

Text t = new Text();
text.setFont(new Font(20));
text.setWrappingWidth(200);
text.setTextAlignment(TextAlignment.JUSTIFY)
text.setText("The quick brown fox jumps over the lazy dog");
</PRE>
 */
@DefaultProperty("text")
public class Text extends Shape {

    private TextLayout layout;
    
    /**
     * @treatAsPrivate implementation detail
     * @deprecated This is an internal API that is not intended
     * for use and will be removed in the next version
     */
    @Deprecated
    @Override
    protected final PGNode impl_createPGNode() {
        return Toolkit.getToolkit().createPGSpan();
    }

    private PGSpan getPGSpan() {
        return (PGSpan) impl_getPGNode();
    }

    /**
     * Creates an empty instance of Text.
     */
    public Text() {
        InvalidationListener listener = new InvalidationListener() {
            @Override public void invalidated(Observable observable) {
                checkSpan();
            }
        };
        parentProperty().addListener(listener);
        managedProperty().addListener(listener);
        setPickOnBounds(true);
    }

    /**
     * Creates an instance of Text containing the given string.
     * @param text text to be contained in the instance
     */
    public Text(String text) {
        this();
        setText(text);
    }

    /**
     * Creates an instance of Text on the given coordinates containing the
     * given string.
     * @param x the horizontal position of the text
     * @param y the vertical position of the text
     * @param text text to be contained in the instance
     */
    public Text(double x, double y, String text) {
        this(text);
        setX(x);
        setY(y);
    }

    private boolean isSpan;
    private boolean isSpan() {
        return isSpan;
    }

    private void checkSpan() {
        isSpan = isManaged() && getParent() instanceof TextFlow;
    }

    @Deprecated
    public void impl_transformsChanged() {
        super.impl_transformsChanged();
        if (!isSpan()) {
            /* Using impl_transformsChanged to detect for orientation change.
             * This can be improved if EffectiveNodeOrientation becomes a
             * property. See http://javafx-jira.kenai.com/browse/RT-26140
             */
            NodeOrientation orientation = getEffectiveNodeOrientation();
            boolean rtl =  orientation == NodeOrientation.RIGHT_TO_LEFT;
            int dir = rtl ? TextLayout.DIRECTION_RTL : TextLayout.DIRECTION_LTR;
            TextLayout layout = getTextLayout();
            if (layout.setDirection(dir)) {
                needsTextLayout();
            }
        }
    }

    @Override
    public boolean isAutomaticallyMirrored() {
        return false;
    }

    private void needsFullTextLayout() {
        if (isSpan()) {
            /* Create new text span every time the font or text changes
             * so the text layout can see that the content has changed.
             */
            textSpan = null;

            /* Relies on impl_geomChanged() to request text flow to relayout */
        } else {
            TextLayout layout = getTextLayout();
            String string = getTextInternal();
            Object font = getFontInternal();
            layout.setContent(string, font);
        }
        needsTextLayout();
    }

    private void needsTextLayout() {
        textRuns = null;
        impl_geomChanged();
        impl_markDirty(DirtyBits.NODE_CONTENTS);
    }

    private TextSpan textSpan;
    TextSpan getTextSpan() {
        if (textSpan == null) {
            textSpan = new TextSpan() {
                @Override public String getText() {
                    return getTextInternal();
                }
                @Override public Object getFont() {
                    return getFontInternal();
                }
                @Override public RectBounds getBounds() {
                    return null;
                }
            };
        }
        return textSpan;
    }

    private TextLayout getTextLayout() {
        if (isSpan()) {
            layout = null;
            TextFlow parent = (TextFlow)getParent();
            return parent.getTextLayout();
        }
        if (layout == null) {
            TextLayoutFactory factory = Toolkit.getToolkit().getTextLayoutFactory();
            layout = factory.createLayout();
            String string = getTextInternal();
            Object font = getFontInternal();
            TextAlignment alignment = getTextAlignment();
            if (alignment == null) alignment = DEFAULT_TEXT_ALIGNMENT;
            layout.setContent(string, font);
            layout.setAlignment(alignment.ordinal());
            layout.setLineSpacing((float)getLineSpacing());
            layout.setWrapWidth((float)getWrappingWidth());
            if (getEffectiveNodeOrientation() == NodeOrientation.RIGHT_TO_LEFT) {
                layout.setDirection(TextLayout.DIRECTION_RTL);
            } else {
                layout.setDirection(TextLayout.DIRECTION_LTR);
            }
        }
        return layout;
    }

    private GlyphList[] textRuns = null;
    private BaseBounds spanBounds = new RectBounds(); /* relative to the textlayout */
    private boolean spanBoundsInvalid = true;

    void layoutSpan(GlyphList[] runs) {
        /* Sometimes a property change in the text node will causes layout in 
         * text flow. In this case all the dirty bits are already clear and no 
         * extra work is necessary. Other times the layout is caused by changes  
         * in the text flow object (wrapping width and text alignment for example).
         * In the second case the dirty bits must be set here using 
         * needsTextLayout(). Note that needsTextLayout() uses impl_geomChanged() 
         * which causes another (undesired) layout request in the parent.
         * In general this is not a problem because shapes are not resizable and 
         * region do not propagate layout changes to the parent.
         * This is a special case where a shape is resized by the parent during
         * layoutChildren().  See TextFlow#requestLayout() for information how 
         * text flow deals with this situation.
         */
        needsTextLayout();

        spanBoundsInvalid = true;
        int count = 0;
        TextSpan span = getTextSpan();
        for (int i = 0; i < runs.length; i++) {
            GlyphList run = runs[i];
            if (run.getTextSpan() == span) {
                count++;
            }
        }
        textRuns = new GlyphList[count];
        count = 0;
        for (int i = 0; i < runs.length; i++) {
            GlyphList run = runs[i];
            if (run.getTextSpan() == span) {
                textRuns[count++] = run;
            }
        }
    }

    BaseBounds getSpanBounds() {
        if (spanBoundsInvalid) {
            GlyphList[] runs = getRuns();
            if (runs.length != 0) {
                float left = Float.POSITIVE_INFINITY;
                float top = Float.POSITIVE_INFINITY;
                float right = 0;
                float bottom = 0;
                for (int i = 0; i < runs.length; i++) {
                    GlyphList run = runs[i];
                    com.sun.javafx.geom.Point2D location = run.getLocation();
                    float width = run.getWidth();
                    float height = run.getLineBounds().getHeight();
                    left = Math.min(location.x, left);
                    top = Math.min(location.y, top);
                    right = Math.max(location.x + width, right);
                    bottom = Math.max(location.y + height, bottom);
                }
                spanBounds = spanBounds.deriveWithNewBounds(left, top, 0,
                                                            right, bottom, 0);
            } else {
                spanBounds = spanBounds.makeEmpty();
            }
            spanBoundsInvalid = false;
        }
        return spanBounds;
    }

    private GlyphList[] getRuns() {
        if (textRuns != null) return textRuns;
        if (isSpan()) {
            /* List of run is initialized when the TextFlow layout the children */
            getParent().layout();
        } else {
            TextLayout layout = getTextLayout();
            textRuns = layout.getRuns();
        }
        return textRuns;
    }

    private com.sun.javafx.geom.Shape getShape() {
        TextLayout layout = getTextLayout();
        /* TextLayout has the text shape cached */
        int type = TextLayout.TYPE_TEXT;
        TextSpan filter = null;
        if (isSpan()) {
            /* Spans are always relative to the top */
            type |= TextLayout.TYPE_TOP;
            filter = getTextSpan();
        } else {
            /* Relative to baseline (first line)
             * This shape can be translate in the y axis according
             * to text origin, see impl_configShape().
             */
            type |= TextLayout.TYPE_BASELINE;
        }
        return layout.getShape(type, filter);
    }

    private BaseBounds getVisualBounds() {
        return getShape().getBounds();
    }

    private BaseBounds getLogicalBounds() {
        TextLayout layout = getTextLayout();
        /* TextLayout has the bounds cached */
        return layout.getBounds();
    }

    /**
     * Defines text string that is to be displayed.
     *
     * @defaultValue empty string
     */
    private StringProperty text;

    public final void setText(String value) {
        if (value == null) value = "";
        textProperty().set(value);
    }

    public final String getText() {
        return text == null ? "" : text.get();
    }

    private String getTextInternal() {
        // this might return null in case of bound property
        String localText = getText();
        return localText == null ? "" : localText;
    }

    public final StringProperty textProperty() {
        if (text == null) {
            text = new SimpleStringProperty(this, "text", "") {
                @Override  public void invalidated() {
                    needsFullTextLayout();
                    setImpl_selectionStart(-1);
                    setImpl_selectionEnd(-1);
                    setImpl_caretPosition(-1);
                    setImpl_caretBias(true);

                    // MH: Functionality copied from store() method,
                    // which was removed.
                    // Wonder what should happen if text is bound
                    //  and becomes null?
                    final String value = get();
                    if ((value == null) && !isBound()) {
                        set("");
                    }
                }
            };
        }
        return text;
    }

    /**
     * Defines the X coordinate of text origin.
     *
     * @defaultValue 0
     */
    private DoubleProperty x;

    public final void setX(double value) {
        xProperty().set(value);
    }

    public final double getX() {
        return x == null ? 0.0 : x.get();
    }

    public final DoubleProperty xProperty() {
        if (x == null) {
            x = new SimpleDoubleProperty(this, "x") {
                @Override public void invalidated() {
                    impl_geomChanged();
                }
            };
        }
        return x;
    }

    /**
     * Defines the Y coordinate of text origin.
     *
     * @defaultValue 0
     */
    private DoubleProperty y;

    public final void setY(double value) {
        yProperty().set(value);
    }

    public final double getY() {
        return y == null ? 0.0 : y.get();
    }

    public final DoubleProperty yProperty() {
        if (y == null) {
            y = new SimpleDoubleProperty(this, "y") {
                @Override public void invalidated() {
                    impl_geomChanged();
                }
            };
        }
        return y;
    }

    /**
     * Defines the font of text.
     *
     * @defaultValue Font{}
     */
    private ObjectProperty<Font> font;

    public final void setFont(Font value) {
        fontProperty().set(value);
    }

    public final Font getFont() {
        return font == null ? Font.getDefault() : font.get();
    }

    /**
     * Internally used safe version of getFont which never returns null.
     *
     * @return the font
     */
    private Object getFontInternal() {
        Font font = getFont();
        if (font == null) font = Font.getDefault();
        return font.impl_getNativeFont();
    }

    public final ObjectProperty<Font> fontProperty() {
        if (font == null) {
            font = new StyleableObjectProperty<Font>(Font.getDefault()) {
                @Override public Object getBean() { return Text.this; }
                @Override public String getName() { return "font"; }
                @Override public CssMetaData getCssMetaData() {
                    return StyleableProperties.FONT;
                }
                @Override public void invalidated() {
                    needsFullTextLayout();
                    impl_markDirty(DirtyBits.TEXT_FONT);
                }
            };
        }
        return font;
    }

    public final void setTextOrigin(VPos value) {
        textOriginProperty().set(value);
    }

    public final VPos getTextOrigin() {
        if (attributes == null || attributes.textOrigin == null) {
            return DEFAULT_TEXT_ORIGIN;
        }
        return attributes.getTextOrigin();
    }

    /**
     * Defines the origin of text coordinate system in local coordinates.
     * Note: in case multiple rows are rendered {@code VPos.BASELINE} and
     * {@code VPos.TOP} define the origin of the top row while
     * {@code VPos.BOTTOM} defines the origin of the bottom row.
     *
     * @defaultValue VPos.BASELINE
     */
    public final ObjectProperty<VPos> textOriginProperty() {
        return getTextAttribute().textOriginProperty();
    }

    public final void setBoundsType(TextBoundsType value) {
        boundsTypeProperty().set(value);
    }

    public final TextBoundsType getBoundsType() {
        if (attributes == null || attributes.boundsType == null) {
            return DEFAULT_BOUNDS_TYPE;
        }
        return attributes.getBoundsType();
    }

    /**
     * Determines how the bounds of the text node are calculated.
     * Logical bounds is a more appropriate default for text than
     * the visual bounds. See {@code TextBoundsType} for more information.
     *
     * @defaultValue TextBoundsType.LOGICAL
     * @since JavaFX 1.3
     */
    public final ObjectProperty<TextBoundsType> boundsTypeProperty() {
        return getTextAttribute().boundsTypeProperty();
    }

    /**
     * Defines a width constraint for the text in user space coordinates,
     * e.g. pixels, not glyph or character count.
     * If the value is {@code > 0} text will be line wrapped as needed
     * to satisfy this constraint.
     *
     * @defaultValue 0
     */
    private DoubleProperty wrappingWidth;

    public final void setWrappingWidth(double value) {
        wrappingWidthProperty().set(value);
    }

    public final double getWrappingWidth() {
        return wrappingWidth == null ? 0 : wrappingWidth.get();
    }

    public final DoubleProperty wrappingWidthProperty() {
        if (wrappingWidth == null) {
            wrappingWidth = new SimpleDoubleProperty(this, "wrappingWidth") {
                @Override public void invalidated() {
                    if (!isSpan()) {
                        TextLayout layout = getTextLayout();
                        if (layout.setWrapWidth((float)get())) {
                            needsTextLayout();
                        } else {
                            impl_geomChanged();
                        }
                    }
                }
            };
        }
        return wrappingWidth;
    }

    public final void setUnderline(boolean value) {
        underlineProperty().set(value);
    }

    public final boolean isUnderline() {
        if (attributes == null || attributes.underline == null) {
            return DEFAULT_UNDERLINE;
        }
        return attributes.isUnderline();
    }

    /**
     * Defines if each line of text should have a line below it.
     *
     * @defaultValue false
     */
    public final BooleanProperty underlineProperty() {
        return getTextAttribute().underlineProperty();
    }

    public final void setStrikethrough(boolean value) {
        strikethroughProperty().set(value);
    }

    public final boolean isStrikethrough() {
        if (attributes == null || attributes.strikethrough == null) {
            return DEFAULT_STRIKETHROUGH;
        }
        return attributes.isStrikethrough();
    }

    /**
     * Defines if each line of text should have a line through it.
     *
     * @defaultValue false
     */
    public final BooleanProperty strikethroughProperty() {
        return getTextAttribute().strikethroughProperty();
    }

    public final void setTextAlignment(TextAlignment value) {
        textAlignmentProperty().set(value);
    }

    public final TextAlignment getTextAlignment() {
        if (attributes == null || attributes.textAlignment == null) {
            return DEFAULT_TEXT_ALIGNMENT;
        }
        return attributes.getTextAlignment();
    }

    /**
     * Defines horizontal text alignment in the bounding box.
     *
     * The width of the bounding box is defined by the widest row.
     *
     * Note: In the case of a single line of text, where the width of the
     * node is determined by the width of the text, the alignment setting
     * has no effect.
     *
     * @defaultValue TextAlignment.LEFT
     */   
    public final ObjectProperty<TextAlignment> textAlignmentProperty() {
        return getTextAttribute().textAlignmentProperty();
    }

    public final void setLineSpacing(double spacing) {
        lineSpacingProperty().set(spacing);
    }

    public final double getLineSpacing() {
        if (attributes == null || attributes.lineSpacing == null) {
            return DEFAULT_LINE_SPACING;
        }
        return attributes.getLineSpacing();
    }

    /**
     * Defines the vertical space in pixel between lines.
     *
     * @defaultValue 0
     *
     * @since 8.0
     */
    public final DoubleProperty lineSpacingProperty() {
        return getTextAttribute().lineSpacingProperty();
    }

    @Override
    public final double getBaselineOffset() {
        return baselineOffsetProperty().get();
    }

    /**
     * The 'alphabetic' (or roman) baseline offset from the Text node's
     * layoutBounds.minY location.
     * The value typically corresponds to the max ascent of the font.
     *
     * @since JavaFX 1.3
     */
    public final ReadOnlyDoubleProperty baselineOffsetProperty() {
        return getTextAttribute().baselineOffsetProperty();
    }

    /**
     * Specifies a requested font smoothing type : gray or LCD.
     *
     * The width of the bounding box is defined by the widest row.
     *
     * Note: LCD mode doesn't apply in numerous cases, such as various
     * compositing modes, where effects are applied and very large glyphs.
     *
     * @defaultValue FontSmoothingType.GRAY
     */
    private ObjectProperty<FontSmoothingType> fontSmoothingType;

    public final void setFontSmoothingType(FontSmoothingType value) {
        fontSmoothingTypeProperty().set(value);
    }

    public final FontSmoothingType getFontSmoothingType() {
        return fontSmoothingType == null ?
            FontSmoothingType.GRAY : fontSmoothingType.get();
    }

    public final ObjectProperty<FontSmoothingType>
        fontSmoothingTypeProperty() {
        if (fontSmoothingType == null) {
            fontSmoothingType =
                new StyleableObjectProperty<FontSmoothingType>
                                               (FontSmoothingType.GRAY) {
                @Override public Object getBean() { return Text.this; }
                @Override public String getName() { return "fontSmoothingType"; }
                @Override public CssMetaData getCssMetaData() {
                    return StyleableProperties.FONT_SMOOTHING_TYPE;
                }
                @Override public void invalidated() {
                    impl_markDirty(DirtyBits.TEXT_ATTRS);
                    impl_geomChanged();
                }
            };
        }
        return fontSmoothingType;
    }

    /**
     * Defines how the picking computation is done for this text node when
     * triggered by a {@code MouseEvent} or a {@code contains} function call.
     *
     * If {@code pickOnBounds} is true, then picking is computed by
     * intersecting with the bounds of this text node, else picking is computed
     * by intersecting with the individual characters (geometric shape) of this
     * text node.
     * Picking based on bounds is more efficient and allows the spaces within
     * and between characters to be picked.
     *
     * @defaultValue true
     * @since JavaFX 1.3
     */
    //@GenerateProperty private boolean pickOnBounds = true;

    // private API to enable cursor and selection for text editing control

    /**
     * @treatAsPrivate implementation detail
     * @deprecated This is an internal API that is not intended
     * for use and will be removed in the next version
     */
    @Deprecated
    @Override
    protected final void impl_geomChanged() {
        super.impl_geomChanged();
        if (attributes != null) {
            if (attributes.impl_caretBinding != null) {
                attributes.impl_caretBinding.invalidate();
            }
            if (attributes.impl_selectionBinding != null) {
                attributes.impl_selectionBinding.invalidate();
            }
        }
        impl_markDirty(DirtyBits.NODE_GEOMETRY);
    }

    /**
     * @treatAsPrivate implementation detail
     * @deprecated This is an internal API that is not intended
     * for use and will be removed in the next version
     */
    @Deprecated
    public final PathElement[] getImpl_selectionShape() {
        return impl_selectionShapeProperty().get();
    }

    /**
     * Shape of selection in local coordinates. 
     * 
     * @treatAsPrivate implementation detail
     * @deprecated This is an internal API that is not intended
     * for use and will be removed in the next version
     */
    @Deprecated
    public final ReadOnlyObjectProperty<PathElement[]> impl_selectionShapeProperty() {
        return getTextAttribute().impl_selectionShapeProperty();
    }

    /**
     * @treatAsPrivate implementation detail
     * @deprecated This is an internal API that is not intended
     * for use and will be removed in the next version
     */
    @Deprecated
    public final void setImpl_selectionStart(int value) {
        if (value == -1 && 
                (attributes == null || attributes.impl_selectionStart == null)) {
            return;
        }
        impl_selectionStartProperty().set(value);
    }

    /**
     * @treatAsPrivate implementation detail
     * @deprecated This is an internal API that is not intended
     * for use and will be removed in the next version
     */
    @Deprecated
    public final int getImpl_selectionStart() {
        if (attributes == null || attributes.impl_selectionStart == null) {
            return DEFAULT_SELECTION_START;
        }
        return attributes.getImpl_selectionStart();
    }

    /**
     * Selection start index in the content. 
     * set to {@code -1} to unset selection.
     *
     * @treatAsPrivate implementation detail
     * @deprecated This is an internal API that is not intended
     * for use and will be removed in the next version
     */
    @Deprecated
    public final IntegerProperty impl_selectionStartProperty() {
        return getTextAttribute().impl_selectionStartProperty();
    }

    /**
     * @treatAsPrivate implementation detail
     * @deprecated This is an internal API that is not intended
     * for use and will be removed in the next version
     */
    @Deprecated
    public final void setImpl_selectionEnd(int value) {
        if (value == -1 && 
                (attributes == null || attributes.impl_selectionEnd == null)) {
            return;
        }
        impl_selectionEndProperty().set(value);
    }

    /**
     * @treatAsPrivate implementation detail
     * @deprecated This is an internal API that is not intended
     * for use and will be removed in the next version
     */
    @Deprecated
    public final int getImpl_selectionEnd() {
        if (attributes == null || attributes.impl_selectionEnd == null) {
            return DEFAULT_SELECTION_END;
        }
        return attributes.getImpl_selectionEnd();
    }

    /**
     * Selection end index in the content. 
     * set to {@code -1} to unset selection.
     *
     * @treatAsPrivate implementation detail
     * @deprecated This is an internal API that is not intended
     * for use and will be removed in the next version
     */
    @Deprecated
    public final IntegerProperty impl_selectionEndProperty() {
        return getTextAttribute().impl_selectionEndProperty();
    }

    /**
     * @treatAsPrivate implementation detail
     * @deprecated This is an internal API that is not intended
     * for use and will be removed in the next version
     */
    @Deprecated
    public final ObjectProperty<Paint> impl_selectionFillProperty() {
        return getTextAttribute().impl_selectionFillProperty();
    }

    /**
     * @treatAsPrivate implementation detail
     * @deprecated This is an internal API that is not intended
     * for use and will be removed in the next version
     */
    @Deprecated
    public final PathElement[] getImpl_caretShape() {
        return impl_caretShapeProperty().get();
    }

    /**
     * Shape of caret in local coordinates.
     * 
     * @treatAsPrivate implementation detail
     * @deprecated This is an internal API that is not intended
     * for use and will be removed in the next version
    */
    @Deprecated
    public final ReadOnlyObjectProperty<PathElement[]> impl_caretShapeProperty() {
        return getTextAttribute().impl_caretShapeProperty();
    }

    /**
     * @treatAsPrivate implementation detail
     * @deprecated This is an internal API that is not intended
     * for use and will be removed in the next version
     */
    @Deprecated
    public final void setImpl_caretPosition(int value) {
        if (value == -1 && 
                (attributes == null || attributes.impl_caretPosition == null)) {
            return;
        }
        impl_caretPositionProperty().set(value);
    }

    /**
     * @treatAsPrivate implementation detail
     * @deprecated This is an internal API that is not intended
     * for use and will be removed in the next version
     */
    @Deprecated
    public final int getImpl_caretPosition() {
        if (attributes == null || attributes.impl_caretPosition == null) {
            return DEFAULT_CARET_POSITION;
        }
        return attributes.getImpl_caretPosition();
    }

    /**
     * caret index in the content. 
     * set to {@code -1} to unset caret.
     * 
     * @treatAsPrivate implementation detail
     * @deprecated This is an internal API that is not intended
     * for use and will be removed in the next version
     */
    @Deprecated
    public final IntegerProperty impl_caretPositionProperty() {
        return getTextAttribute().impl_caretPositionProperty();
    }

    /**
     * @treatAsPrivate implementation detail
     * @deprecated This is an internal API that is not intended
     * for use and will be removed in the next version
     */
    @Deprecated
    public final void setImpl_caretBias(boolean value) {
        if (value && (attributes == null || attributes.impl_caretBias == null)) {
            return;
        }
        impl_caretBiasProperty().set(value);
    }

    /**
     * @treatAsPrivate implementation detail
     * @deprecated This is an internal API that is not intended
     * for use and will be removed in the next version
     */
    @Deprecated
    public final boolean isImpl_caretBias() {
        if (attributes == null || attributes.impl_caretBias == null) {
            return DEFAULT_CARET_BIAS;
        } 
        return getTextAttribute().isImpl_caretBias();
    }

    /**
     * caret bias in the content. true means a bias towards forward character
     * (true=leading/false=trailing)
     *
     * @treatAsPrivate implementation detail
     * @deprecated This is an internal API that is not intended
     * for use and will be removed in the next version
     */
    @Deprecated
    public final BooleanProperty impl_caretBiasProperty() {
        return getTextAttribute().impl_caretBiasProperty();
    }

    /**
     * Maps local point to index in the content.
     *
     * @treatAsPrivate implementation detail
     * @deprecated This is an internal API that is not intended
     * for use and will be removed in the next version
     */
    @Deprecated
    public final HitInfo impl_hitTestChar(Point2D point) {
        if (point == null) return null;
        TextLayout layout = getTextLayout();
        double x = point.getX() - getX();
        double y = point.getY() - getY() + getYRendering();
        return layout.getHitInfo((float)x, (float)y);
    }

    private PathElement[] getRange(int start, int end, int type) {
        int length = getTextInternal().length();
        if (0 <= start && start < end  && end <= length) {
            TextLayout layout = getTextLayout();
            float x = (float)getX();
            float y = (float)getY() - getYRendering();
            return layout.getRange(start, end, type, x, y);
        }
        return new PathElement[0];
    }

    /**
     * Returns shape for the range of the text in local coordinates.
     *
     * @treatAsPrivate implementation detail
     * @deprecated This is an internal API that is not intended
     * for use and will be removed in the next version
     */
    @Deprecated
    public final PathElement[] impl_getRangeShape(int start, int end) {
        return getRange(start, end, TextLayout.TYPE_TEXT);
    }

    /**
     * Returns shape for the underline in local coordinates.
     *
     * @treatAsPrivate implementation detail
     * @deprecated This is an internal API that is not intended
     * for use and will be removed in the next version
     */
    @Deprecated
    public final PathElement[] impl_getUnderlineShape(int start, int end) {
        return getRange(start, end, TextLayout.TYPE_UNDERLINE);
    }

    /**
     * Shows/Hides on-screen keyboard if available (mobile platform)
     *
     * @treatAsPrivate implementation detail
     * @deprecated This is an internal API that is not intended
     * for use and will be removed in the next version
     */
    @Deprecated
    public final void impl_displaySoftwareKeyboard(boolean display) {
    }

    private float getYAdjustment(BaseBounds bounds) {
        VPos origin = getTextOrigin();
        if (origin == null) origin = DEFAULT_TEXT_ORIGIN;
        switch (origin) {
        case TOP: return -bounds.getMinY();
        case BASELINE: return 0;
        case CENTER: return -bounds.getMinY() - bounds.getHeight() / 2;
        case BOTTOM: return -bounds.getMinY() - bounds.getHeight();
        default: return 0;
        }
    }

    private float getYRendering() {
        /* Always logical for rendering */
        BaseBounds bounds = getLogicalBounds();

        VPos origin = getTextOrigin();
        if (origin == null) origin = DEFAULT_TEXT_ORIGIN;
        if (getBoundsType() == TextBoundsType.VISUAL) {
            BaseBounds vBounds = getVisualBounds();
            float delta = vBounds.getMinY() - bounds.getMinY();
            switch (origin) {
            case TOP: return delta;
            case BASELINE: return -vBounds.getMinY() + delta;
            case CENTER: return vBounds.getHeight() / 2 + delta;
            case BOTTOM: return vBounds.getHeight() + delta;
            default: return 0;
            }
        } else {
            switch (origin) {
            case TOP: return 0;
            case BASELINE: return -bounds.getMinY();
            case CENTER: return bounds.getHeight() / 2;
            case BOTTOM: return bounds.getHeight();
            default: return 0;
            }
        }
    }

    /**
     * @treatAsPrivate implementation detail
     * @deprecated This is an internal API that is not intended
     * for use and will be removed in the next version
     */
    @Deprecated
    @Override
    protected final Bounds impl_computeLayoutBounds() {
        if (isSpan()) {
            BaseBounds bounds = getSpanBounds();
            double width = bounds.getWidth();
            double height = bounds.getHeight();
            return new BoundingBox(0, 0, width, height);
        }

        if (getBoundsType() == TextBoundsType.VISUAL) {
            /* In Node the layout bounds is computed based in the geom
             * bounds and in Shape the geom bounds is computed based
             * on the shape (generated here in #configShape()) */
            return super.impl_computeLayoutBounds();
        }
        BaseBounds bounds = getLogicalBounds();
        double x = bounds.getMinX() + getX();
        double y = bounds.getMinY() + getY() + getYAdjustment(bounds);
        double width = bounds.getWidth();
        double height = bounds.getHeight();
        double wrappingWidth = getWrappingWidth();
        if (wrappingWidth != 0) width = wrappingWidth;
        return new BoundingBox(x, y, width, height);
    }

    /**
     * @treatAsPrivate implementation detail
     * @deprecated This is an internal API that is not intended
     * for use and will be removed in the next version
     */
    @Deprecated
    @Override
    public final BaseBounds impl_computeGeomBounds(BaseBounds bounds,
                                                   BaseTransform tx) {
        if (isSpan()) {
            if (impl_mode != Mode.FILL && getStrokeType() != StrokeType.INSIDE) {
                return super.impl_computeGeomBounds(bounds, tx);
            }

            TextLayout layout = getTextLayout();
            bounds = layout.getBounds(getTextSpan(), bounds);
            BaseBounds spanBounds = getSpanBounds();
            float minX = bounds.getMinX() - spanBounds.getMinX();
            float minY = bounds.getMinY() - spanBounds.getMinY();
            float maxX = minX + bounds.getWidth();
            float maxY = minY + bounds.getHeight();
            bounds = bounds.deriveWithNewBounds(minX, minY, 0, maxX, maxY, 0);
            return tx.transform(bounds, bounds);
        }

        if (getBoundsType() == TextBoundsType.VISUAL) {
            if (getTextInternal().length() == 0 || impl_mode == Mode.EMPTY) {
                return bounds.makeEmpty();
            }

            /* Let the super class compute the bounds using shape */
            return super.impl_computeGeomBounds(bounds, tx);
        }

        BaseBounds textBounds = getLogicalBounds();
        float x = textBounds.getMinX() + (float)getX();
        float yadj = getYAdjustment(textBounds);
        float y = textBounds.getMinY() + yadj + (float)getY();
        float width = textBounds.getWidth();
        float height = textBounds.getHeight();
        float wrappingWidth = (float)getWrappingWidth();
        if (wrappingWidth > width) width = wrappingWidth;
        textBounds = new RectBounds(x, y, x + width, y + height);

        /* handle stroked text */
        if (impl_mode != Mode.FILL && getStrokeType() != StrokeType.INSIDE) {
            bounds =
                super.impl_computeGeomBounds(bounds,
                                             BaseTransform.IDENTITY_TRANSFORM);
        } else {
            TextLayout layout = getTextLayout();
            bounds = layout.getBounds(null, bounds);
            x = bounds.getMinX() + (float)getX();
            width = bounds.getWidth();
            bounds = bounds.deriveWithNewBounds(x, y, 0, x + width, y + height, 0);
        }

        bounds = bounds.deriveWithUnion(textBounds);
        return tx.transform(bounds, bounds);
    }

    /**
     * @treatAsPrivate implementation detail
     * @deprecated This is an internal API that is not intended
     * for use and will be removed in the next version
     */
    @Deprecated
    @Override
    protected final boolean impl_computeContains(double localX, double localY) {
        //TODO Presently only support bounds based picking.
        return true;
    }

    /**
     * @treatAsPrivate implementation detail
     * @deprecated This is an internal API that is not intended
     * for use and will be removed in the next version
     */
    @Deprecated
    @Override
    public final com.sun.javafx.geom.Shape impl_configShape() {
        if (impl_mode == Mode.EMPTY || getTextInternal().length() == 0) {
            return new Path2D();
        }
        com.sun.javafx.geom.Shape shape = getShape();
        float x, y;
        if (isSpan()) {
            BaseBounds bounds = getSpanBounds();
            x = -bounds.getMinX();
            y = -bounds.getMinY();
        } else {
            x = (float)getX();
            y = getYAdjustment(getVisualBounds()) + (float)getY();
        }
        return TransformedShape.translatedShape(shape, x, y);
    }

   /***************************************************************************
    *                                                                         *
    *                            Stylesheet Handling                          *
    *                                                                         *
    **************************************************************************/

     /**
      * Super-lazy instantiation pattern from Bill Pugh.
      * @treatAsPrivate implementation detail
      */
     private static class StyleableProperties {

         private static final CssMetaData<Text,Font> FONT =
            new CssMetaData.FONT<Text>("-fx-font", Font.getDefault()) {

            @Override
            public boolean isSettable(Text node) {
                return node.font == null || !node.font.isBound();
            }

            @Override
            public WritableValue<Font> getWritableValue(Text node) {
                return node.fontProperty();
            }
         };

         private static final CssMetaData<Text,Boolean> UNDERLINE =
            new CssMetaData<Text,Boolean>("-fx-underline",
                 BooleanConverter.getInstance(), Boolean.FALSE) {

            @Override
            public boolean isSettable(Text node) {
                return node.attributes == null ||
                       node.attributes.underline == null ||
                      !node.attributes.underline.isBound();
            }

            @Override
            public WritableValue<Boolean> getWritableValue(Text node) {
                return node.underlineProperty();
            }
         };

         private static final CssMetaData<Text,Boolean> STRIKETHROUGH =
            new CssMetaData<Text,Boolean>("-fx-strikethrough",
                 BooleanConverter.getInstance(), Boolean.FALSE) {

            @Override
            public boolean isSettable(Text node) {
                return node.attributes == null ||
                       node.attributes.strikethrough == null ||
                      !node.attributes.strikethrough.isBound();
            }

            @Override
            public WritableValue<Boolean> getWritableValue(Text node) {
                return node.strikethroughProperty();
            }
         };

         private static final
             CssMetaData<Text,TextAlignment> TEXT_ALIGNMENT =
                 new CssMetaData<Text,TextAlignment>("-fx-text-alignment",
                 new EnumConverter<TextAlignment>(TextAlignment.class),
                 TextAlignment.LEFT) {

            @Override
            public boolean isSettable(Text node) {
                return node.attributes == null ||
                       node.attributes.textAlignment == null ||
                      !node.attributes.textAlignment.isBound();
            }

            @Override
            public WritableValue<TextAlignment> getWritableValue(Text node) {
                return node.textAlignmentProperty();
            }
         };

         private static final CssMetaData<Text,VPos> TEXT_ORIGIN =
                 new CssMetaData<Text,VPos>("-fx-text-origin",
                 new EnumConverter<VPos>(VPos.class),
                 VPos.BASELINE) {

            @Override
            public boolean isSettable(Text node) {
                return node.attributes == null || 
                       node.attributes.textOrigin == null || 
                      !node.attributes.textOrigin.isBound();
            }

            @Override
            public WritableValue<VPos> getWritableValue(Text node) {
                return node.textOriginProperty();
            }
         };

         private static final CssMetaData<Text,FontSmoothingType>
             FONT_SMOOTHING_TYPE =
             new CssMetaData<Text,FontSmoothingType>(
                 "-fx-font-smoothing-type",
                 new EnumConverter<FontSmoothingType>(FontSmoothingType.class),
                 FontSmoothingType.GRAY) {

            @Override
            public boolean isSettable(Text node) {
                return node.fontSmoothingType == null ||
                       !node.fontSmoothingType.isBound();
            }

            @Override
            public WritableValue<FontSmoothingType>
                                 getWritableValue(Text node) {

                return node.fontSmoothingTypeProperty();
            }
         };

<<<<<<< HEAD
         private static final
             StyleablePropertyMetaData<Text,Number> LINE_SPACING =
                 new StyleablePropertyMetaData<Text,Number>("-fx-line-spacing",
                 SizeConverter.getInstance(), 0) {

            @Override
            public boolean isSettable(Text node) {
                return node.attributes == null ||
                       node.attributes.lineSpacing == null ||
                      !node.attributes.lineSpacing.isBound();
            }

            @Override
            public WritableValue<Number> getWritableValue(Text node) {
                return node.lineSpacingProperty();
            }
         };

         private static final List<StyleablePropertyMetaData> STYLEABLES;
=======
         private static final List<CssMetaData> STYLEABLES;
>>>>>>> 61b8418b
         static {
            final List<CssMetaData> styleables =
                new ArrayList<CssMetaData>(Shape.getClassCssMetaData());
            Collections.addAll(styleables,
                FONT,
                UNDERLINE,
                STRIKETHROUGH,
                TEXT_ALIGNMENT,
                TEXT_ORIGIN,
                FONT_SMOOTHING_TYPE,
                LINE_SPACING
            );
            STYLEABLES = Collections.unmodifiableList(styleables);
         }
    }

    /**
     * @return The CssMetaData associated with this class, which may include the
     * CssMetaData of its super classes.
     */
    public static List<CssMetaData> getClassCssMetaData() {
        return StyleableProperties.STYLEABLES;
    }

    /**
     * {@inheritDoc}
     */
    @Override
    public List<CssMetaData> getCssMetaData() {
        return getClassCssMetaData();
    }

    @SuppressWarnings("deprecation")
    private void updatePGText() {
        PGSpan peer = getPGSpan();
        if (impl_isDirty(DirtyBits.TEXT_ATTRS)) {
            peer.setUnderline(isUnderline());
            peer.setStrikethrough(isStrikethrough());
            FontSmoothingType smoothing = getFontSmoothingType();
            if (smoothing == null) smoothing = FontSmoothingType.GRAY;
            peer.setFontSmoothingType(smoothing.ordinal());
        }
        if (impl_isDirty(DirtyBits.TEXT_FONT)) {
            peer.setFont(getFontInternal());
        }
        if (impl_isDirty(DirtyBits.NODE_CONTENTS)) {
            peer.setGlyphs(getRuns());
        }
        if (impl_isDirty(DirtyBits.NODE_GEOMETRY)) {
            if (isSpan()) {
                BaseBounds spanBounds = getSpanBounds();
                peer.setLayoutLocation(spanBounds.getMinX(), spanBounds.getMinY());
            } else {
                float x = (float)getX();
                float y = (float)getY();
                float yadj = getYRendering();
                peer.setLayoutLocation(-x, yadj - y);
            }
        }
        if (impl_isDirty(DirtyBits.TEXT_SELECTION)) {
            Object fillObj = null;
            int start = getImpl_selectionStart();
            int end = getImpl_selectionEnd();
            int length = getTextInternal().length();
            if (0 <= start && start < end  && end <= length) {
                Paint fill = impl_selectionFillProperty().get();
                fillObj = fill != null ? fill.impl_getPlatformPaint() : null;
            }
            peer.setSelection(start, end, fillObj);
        }
    }

    /**
     * @treatAsPrivate implementation detail
     * @deprecated This is an internal API that is not intended
     * for use and will be removed in the next version
     */
    @Deprecated
    @Override
    public final void impl_updatePG() {
        super.impl_updatePG();
        updatePGText();
    }

    private AccessibleNode accText ;
    /**
     * @treatAsPrivate implementation detail
     * @deprecated This is an internal API that is not intended for use and will be removed in the next version
     */
    @Deprecated public AccessibleProvider impl_getAccessible() {
        if( accText == null)
            accText = new AccessibleText(this);
        return (AccessibleProvider)accText ;
    }
    
    /***************************************************************************
     *                                                                         *
     *                       Seldom Used Properties                            *
     *                                                                         *
     **************************************************************************/

    private TextAttribute attributes;
    
    private TextAttribute getTextAttribute() {
        if (attributes == null) {
            attributes = new TextAttribute();
        }
        return attributes;
    }
    
    private static final VPos DEFAULT_TEXT_ORIGIN = VPos.BASELINE;
    private static final TextBoundsType DEFAULT_BOUNDS_TYPE = TextBoundsType.LOGICAL;
    private static final boolean DEFAULT_UNDERLINE = false;
    private static final boolean DEFAULT_STRIKETHROUGH = false;
    private static final TextAlignment DEFAULT_TEXT_ALIGNMENT = TextAlignment.LEFT;
    private static final double DEFAULT_LINE_SPACING = 0;
    private static final int DEFAULT_CARET_POSITION = -1;
    private static final int DEFAULT_SELECTION_START = -1;
    private static final int DEFAULT_SELECTION_END = -1;
    private static final Color DEFAULT_SELECTION_FILL= Color.WHITE;
    private static final boolean DEFAULT_CARET_BIAS = true;
    
    private final class TextAttribute {

        private ObjectProperty<VPos> textOrigin;

        public final VPos getTextOrigin() {
            return textOrigin == null ? DEFAULT_TEXT_ORIGIN : textOrigin.get();
        }

        public final ObjectProperty<VPos> textOriginProperty() {
            if (textOrigin == null) {
                textOrigin = new StyleableObjectProperty<VPos>(DEFAULT_TEXT_ORIGIN) {
                    @Override public Object getBean() { return Text.this; }
                    @Override public String getName() { return "textOrigin"; }
                    @Override public CssMetaData getCssMetaData() {
                        return StyleableProperties.TEXT_ORIGIN;
                    }
                    @Override public void invalidated() {
                        impl_geomChanged();
                    }
                };
            }
            return textOrigin;
        }
        
        private ObjectProperty<TextBoundsType> boundsType;

        public final TextBoundsType getBoundsType() {
            return boundsType == null ? DEFAULT_BOUNDS_TYPE : boundsType.get();
        }

        public final ObjectProperty<TextBoundsType> boundsTypeProperty() {
            if (boundsType == null) {
                boundsType =
                   new SimpleObjectProperty<TextBoundsType>(Text.this, "boundsType", 
                       DEFAULT_BOUNDS_TYPE) {
                       @Override public void invalidated() {
                           impl_geomChanged();
                       }
                };
            }
            return boundsType;
        }
        
        private BooleanProperty underline;

        public final boolean isUnderline() {
            return underline == null ? DEFAULT_UNDERLINE : underline.get();
        }

        public final BooleanProperty underlineProperty() {
            if (underline == null) {
                underline = new StyleableBooleanProperty() {
                    @Override public Object getBean() { return Text.this; }
                    @Override public String getName() { return "underline"; }
                    @Override public CssMetaData getCssMetaData() {
                        return StyleableProperties.UNDERLINE;
                    }
                    @Override public void invalidated() {
                        impl_markDirty(DirtyBits.TEXT_ATTRS);
                    }
                };
            }
            return underline;
        }
        
        private BooleanProperty strikethrough;

        public final boolean isStrikethrough() {
            return strikethrough == null ? DEFAULT_STRIKETHROUGH : strikethrough.get();
        }

        public final BooleanProperty strikethroughProperty() {
            if (strikethrough == null) {
                strikethrough = new StyleableBooleanProperty() {
                    @Override public Object getBean() { return Text.this; }
                    @Override public String getName() { return "strikethrough"; }
                    @Override public CssMetaData getCssMetaData() {
                        return StyleableProperties.STRIKETHROUGH;
                    }
                    @Override public void invalidated() {
                        impl_markDirty(DirtyBits.TEXT_ATTRS);
                    }
                };
            }
            return strikethrough;
        }
        
        private ObjectProperty<TextAlignment> textAlignment;

        public final TextAlignment getTextAlignment() {
            return textAlignment == null ? DEFAULT_TEXT_ALIGNMENT : textAlignment.get();
        }

        public final ObjectProperty<TextAlignment> textAlignmentProperty() {
            if (textAlignment == null) {
                textAlignment =
                    new StyleableObjectProperty<TextAlignment>(DEFAULT_TEXT_ALIGNMENT) {
                    @Override public Object getBean() { return Text.this; }
                    @Override public String getName() { return "textAlignment"; }
                    @Override public CssMetaData getCssMetaData() {
                        return StyleableProperties.TEXT_ALIGNMENT;
                    }
                    @Override public void invalidated() {
                        if (!isSpan()) {
                            TextAlignment alignment = get();
                            if (alignment == null) {
                                alignment = DEFAULT_TEXT_ALIGNMENT;
                            }
                            TextLayout layout = getTextLayout();
                            if (layout.setAlignment(alignment.ordinal())) {
                                needsTextLayout();
                            }
                        }
                    }
                };
            }
            return textAlignment;
        }
        
        private DoubleProperty lineSpacing;

        public final double getLineSpacing() {
            return lineSpacing == null ? DEFAULT_LINE_SPACING : lineSpacing.get();
        }

        public final DoubleProperty lineSpacingProperty() {
            if (lineSpacing == null) {
                lineSpacing =
                    new StyleableDoubleProperty(DEFAULT_LINE_SPACING) {
                    @Override public Object getBean() { return Text.this; }
                    @Override public String getName() { return "lineSpacing"; }
                    @Override public StyleablePropertyMetaData getStyleablePropertyMetaData() {
                        return StyleableProperties.LINE_SPACING;
                    }
                    @Override public void invalidated() {
                        if (!isSpan()) {
                            TextLayout layout = getTextLayout();
                            if (layout.setLineSpacing((float)get())) {
                                needsTextLayout();
                            }
                        }
                    }
                };
            }
            return lineSpacing;
        }

        private ReadOnlyDoubleWrapper baselineOffset;

        public final ReadOnlyDoubleProperty baselineOffsetProperty() {
            if (baselineOffset == null) {
                baselineOffset = new ReadOnlyDoubleWrapper(Text.this, "baselineOffset") {
                    {bind(new DoubleBinding() {
                        {bind(fontProperty());}
                        @Override protected double computeValue() {
                            /* This method should never be used for spans.
                             * If it is, it will still returns the ascent 
                             * for the first line in the layout */
                            BaseBounds bounds = getLogicalBounds();
                            return -bounds.getMinY();
                        }
                    });}
                };
            }
            return baselineOffset.getReadOnlyProperty();
        }

        @Deprecated
        private ObjectProperty<PathElement[]> impl_selectionShape;
        private ObjectBinding<PathElement[]> impl_selectionBinding;

        @Deprecated
        public final ReadOnlyObjectProperty<PathElement[]> impl_selectionShapeProperty() {
            if (impl_selectionShape == null) {
                impl_selectionBinding = new ObjectBinding<PathElement[]>() {
                    {bind(impl_selectionStartProperty(), impl_selectionEndProperty());}
                    @Override protected PathElement[] computeValue() {
                        int start = getImpl_selectionStart();
                        int end = getImpl_selectionEnd();
                        return getRange(start, end, TextLayout.TYPE_TEXT);
                    }
              };
              impl_selectionShape = new SimpleObjectProperty<PathElement[]>(Text.this, "impl_selectionShape");
              impl_selectionShape.bind(impl_selectionBinding);
            }
            return impl_selectionShape;
        }

        private ObjectProperty<Paint> selectionFill;

        @Deprecated
        public final ObjectProperty<Paint> impl_selectionFillProperty() {
            if (selectionFill == null) {
                selectionFill = 
                    new SimpleObjectProperty<Paint>(Text.this, "impl_selectionFill",
                                                    DEFAULT_SELECTION_FILL) {
                        @Override protected void invalidated() {
                            impl_markDirty(DirtyBits.TEXT_SELECTION);
                        }
                    };
            }
            return selectionFill;
        }

        @Deprecated
        private IntegerProperty impl_selectionStart;

        @Deprecated
        public final int getImpl_selectionStart() {
            return impl_selectionStart == null ? DEFAULT_SELECTION_START : impl_selectionStart.get();
        }

        @Deprecated
        public final IntegerProperty impl_selectionStartProperty() {
            if (impl_selectionStart == null) {
                impl_selectionStart = 
                    new SimpleIntegerProperty(Text.this, "impl_selectionStart", DEFAULT_SELECTION_START) {
                        @Override protected void invalidated() {
                            impl_markDirty(DirtyBits.TEXT_SELECTION);
                        }
                };
            }
            return impl_selectionStart;
        }

        @Deprecated
        private IntegerProperty impl_selectionEnd;

        @Deprecated
        public final int getImpl_selectionEnd() {
            return impl_selectionEnd == null ? DEFAULT_SELECTION_END : impl_selectionEnd.get();
        }

        @Deprecated
        public final IntegerProperty impl_selectionEndProperty() {
            if (impl_selectionEnd == null) {
                impl_selectionEnd = 
                    new SimpleIntegerProperty(Text.this, "impl_selectionEnd", DEFAULT_SELECTION_END) {
                        @Override protected void invalidated() {
                            impl_markDirty(DirtyBits.TEXT_SELECTION);
                        }
                    };
            }
            return impl_selectionEnd;
        }

        @Deprecated
        private ObjectProperty<PathElement[]> impl_caretShape;
        private ObjectBinding<PathElement[]> impl_caretBinding;

        @Deprecated
        public final ReadOnlyObjectProperty<PathElement[]> impl_caretShapeProperty() {
            if (impl_caretShape == null) {
                impl_caretBinding = new ObjectBinding<PathElement[]>() {
                    {bind(impl_caretPositionProperty(), impl_caretBiasProperty());}
                    @Override protected PathElement[] computeValue() {
                        int pos = getImpl_caretPosition();
                        int length = getTextInternal().length();
                        if (0 <= pos && pos <= length) {
                            boolean bias = isImpl_caretBias();
                            float x = (float)getX();
                            float y = (float)getY() - getYRendering();
                            TextLayout layout = getTextLayout();
                            return layout.getCaretShape(pos, bias, x, y);
                        }
                        return new PathElement[0];
                    }
                };
                impl_caretShape = new SimpleObjectProperty<PathElement[]>(Text.this, "impl_caretShape");
                impl_caretShape.bind(impl_caretBinding);
            }
            return impl_caretShape;
        }
        
        @Deprecated
        private IntegerProperty impl_caretPosition;

        @Deprecated
        public final int getImpl_caretPosition() {
            return impl_caretPosition == null ? DEFAULT_CARET_POSITION : impl_caretPosition.get();
        }

        @Deprecated
        public final IntegerProperty impl_caretPositionProperty() {
            if (impl_caretPosition == null) {
                impl_caretPosition =
                        new SimpleIntegerProperty(Text.this, "impl_caretPosition", DEFAULT_CARET_POSITION);
            }
            return impl_caretPosition;
        }
        
        @Deprecated
        private BooleanProperty impl_caretBias;

        @Deprecated
        public final boolean isImpl_caretBias() {
            return impl_caretBias == null ? DEFAULT_CARET_BIAS : impl_caretBias.get();
        }

        @Deprecated
        public final BooleanProperty impl_caretBiasProperty() {
            if (impl_caretBias == null) {
                impl_caretBias =
                        new SimpleBooleanProperty(Text.this, "impl_caretBias", DEFAULT_CARET_BIAS);
            }
            return impl_caretBias;
        }
    }

}<|MERGE_RESOLUTION|>--- conflicted
+++ resolved
@@ -1345,10 +1345,9 @@
             }
          };
 
-<<<<<<< HEAD
          private static final
-             StyleablePropertyMetaData<Text,Number> LINE_SPACING =
-                 new StyleablePropertyMetaData<Text,Number>("-fx-line-spacing",
+             CssMetaData<Text,Number> LINE_SPACING =
+                 new CssPropertyMetaData<Text,Number>("-fx-line-spacing",
                  SizeConverter.getInstance(), 0) {
 
             @Override
@@ -1364,10 +1363,7 @@
             }
          };
 
-         private static final List<StyleablePropertyMetaData> STYLEABLES;
-=======
-         private static final List<CssMetaData> STYLEABLES;
->>>>>>> 61b8418b
+	 private final static List<CssMetaData> STYLEABLES;
          static {
             final List<CssMetaData> styleables =
                 new ArrayList<CssMetaData>(Shape.getClassCssMetaData());
