--- conflicted
+++ resolved
@@ -91,12 +91,7 @@
     /**
      * The string representing the URL to use in fetching the pixel data.
      *
-<<<<<<< HEAD
-     * @defaultvalue empty string
-=======
      * @defaultValue empty string
-     * @profile common
->>>>>>> 9d4da974
      */
     private final String url;
 
@@ -123,12 +118,7 @@
      * has been completed. A positive value between 0 and 1 where 0 is 0% and 1
      * is 100%.
      *
-<<<<<<< HEAD
-     * @defaultvalue 0
-=======
      * @defaultValue 0
-     * @profile common
->>>>>>> 9d4da974
      */
     private ReadOnlyDoubleWrapper progress;
 
@@ -161,12 +151,7 @@
      * {@code requestedWidth}, {@code requestedHeight} and {@code preserveRatio}
      * attributes.
      *
-<<<<<<< HEAD
-     * @defaultvalue 0
-=======
      * @defaultValue 0
-     * @profile common
->>>>>>> 9d4da974
      */
     private final double requestedWidth;
 
@@ -194,12 +179,7 @@
      * {@code requestedWidth}, {@code requestedHeight} and {@code preserveRatio}
      * attributes.
      *
-<<<<<<< HEAD
-     * @defaultvalue 0
-=======
      * @defaultValue 0
-     * @profile common
->>>>>>> 9d4da974
      */
     private final double requestedHeight;
 
@@ -325,12 +305,7 @@
      * </ul>
      * </p>
      *
-<<<<<<< HEAD
-     * @defaultvalue false
-=======
      * @defaultValue false
-     * @profile common
->>>>>>> 9d4da974
      */
     private final boolean preserveRatio;
 
@@ -381,12 +356,7 @@
      * used.
      * </p>
      *
-<<<<<<< HEAD
-     * @defaultvalue true
-=======
      * @defaultValue true
-     * @profile common
->>>>>>> 9d4da974
      */
     private final boolean smooth;
 
@@ -412,12 +382,7 @@
     /**
      * Indicates whether the image is being loaded in the background.
      *
-<<<<<<< HEAD
-     * @defaultvalue false
-=======
      * @defaultValue false
-     * @profile common
->>>>>>> 9d4da974
      */
     private final boolean backgroundLoading;
 
@@ -432,12 +397,7 @@
     /**
      * Indicates whether an error was detected while loading an image.
      *
-<<<<<<< HEAD
-     * @defaultvalue false
-=======
      * @defaultValue false
-     * @profile common
->>>>>>> 9d4da974
      */
     private ReadOnlyBooleanWrapper error;
 
