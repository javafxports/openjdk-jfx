/*
 * Copyright (c) 2009, 2012, Oracle and/or its affiliates. All rights reserved.
 * DO NOT ALTER OR REMOVE COPYRIGHT NOTICES OR THIS FILE HEADER.
 *
 * This code is free software; you can redistribute it and/or modify it
 * under the terms of the GNU General Public License version 2 only, as
 * published by the Free Software Foundation.  Oracle designates this
 * particular file as subject to the "Classpath" exception as provided
 * by Oracle in the LICENSE file that accompanied this code.
 *
 * This code is distributed in the hope that it will be useful, but WITHOUT
 * ANY WARRANTY; without even the implied warranty of MERCHANTABILITY or
 * FITNESS FOR A PARTICULAR PURPOSE.  See the GNU General Public License
 * version 2 for more details (a copy is included in the LICENSE file that
 * accompanied this code).
 *
 * You should have received a copy of the GNU General Public License version
 * 2 along with this work; if not, write to the Free Software Foundation,
 * Inc., 51 Franklin St, Fifth Floor, Boston, MA 02110-1301 USA.
 *
 * Please contact Oracle, 500 Oracle Parkway, Redwood Shores, CA 94065 USA
 * or visit www.oracle.com if you need additional information or have any
 * questions.
 * DO NOT ALTER OR REMOVE COPYRIGHT NOTICES OR THIS FILE HEADER.
 *
 * This code is free software; you can redistribute it and/or modify it
 * under the terms of the GNU General Public License version 2 only, as
 * published by the Free Software Foundation.  
 *
 * This code is distributed in the hope that it will be useful, but WITHOUT
 * ANY WARRANTY; without even the implied warranty of MERCHANTABILITY or
 * FITNESS FOR A PARTICULAR PURPOSE.  See the GNU General Public License
 * version 2 for more details (a copy is included in the LICENSE file that
 * accompanied this code).
 *
 * You should have received a copy of the GNU General Public License version
 * 2 along with this work; if not, write to the Free Software Foundation,
 * Inc., 51 Franklin St, Fifth Floor, Boston, MA 02110-1301 USA.
 *
 * Please contact Sun Microsystems, Inc., 4150 Network Circle, Santa Clara,
 * CA 95054 USA or visit www.sun.com if you need additional information or
 * have any questions.
 */

package javafx.scene.input;

/**
 * Represents a single run in which the characters have the same 
 * set of highlights in the input method text.
 * <p>
 * Note: this is a conditional feature. See
 * {@link javafx.application.ConditionalFeature#INPUT_METHOD ConditionalFeature.INPUT_METHOD}
 * for more information.
 */
public class InputMethodTextRun {
    /**
     * @treatAsPrivate implementation detail
     * @deprecated This is an internal API that is not intended for use and will be removed in the next version
     */
    @Deprecated
    public static InputMethodTextRun impl_inputMethodTextRun(String text,
            InputMethodHighlight highlight) {
        InputMethodTextRun run = new InputMethodTextRun();
        run.text = text;
        run.highlight = highlight;
        return run;
    }
    /**
     * The text in this run.
     *
<<<<<<< HEAD
     * @defaultvalue empty string
=======
     * @profile common conditional input_method
     * @defaultValue empty string
>>>>>>> 9d4da974
     */
    private String text = new String();

    /**
     * Gets the text in this run.
     * @return the text in this run
     */
    public final String getText() {
        return text;
    }
    /**
     * The highlight used for displaying this text.
     *
<<<<<<< HEAD
     * @defaultvalue null
=======
     * @profile common conditional input_method
     * @defaultValue null
>>>>>>> 9d4da974
     */
    private InputMethodHighlight highlight;

    /**
     * Gets the highlight used for displaying this text.
     * @return the highlight used for displaying this text
     */
    public final InputMethodHighlight getHighlight() {
        return highlight;
    }

    /**
     * Returns a string representation of this {@code InputMethodTextRun} object.
     * @return a string representation of this {@code InputMethodTextRun} object.
     */ 
    @Override public String toString() {
        return "InputMethodTextRun text [" + getText()
                + "], highlight [" + getHighlight() + "]";
    }
}<|MERGE_RESOLUTION|>--- conflicted
+++ resolved
@@ -68,12 +68,7 @@
     /**
      * The text in this run.
      *
-<<<<<<< HEAD
-     * @defaultvalue empty string
-=======
-     * @profile common conditional input_method
      * @defaultValue empty string
->>>>>>> 9d4da974
      */
     private String text = new String();
 
@@ -87,12 +82,7 @@
     /**
      * The highlight used for displaying this text.
      *
-<<<<<<< HEAD
-     * @defaultvalue null
-=======
-     * @profile common conditional input_method
      * @defaultValue null
->>>>>>> 9d4da974
      */
     private InputMethodHighlight highlight;
 
